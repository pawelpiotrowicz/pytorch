--- conflicted
+++ resolved
@@ -59,14 +59,14 @@
   {
     std::set<int> unique_devices;
     for (const auto& v : replicas_[0]) {
-      auto device_idx = int(v.device().index());
-      if (unique_devices.find(device_idx) == unique_devices.end()) {
-        unique_devices.insert(device_idx);
-        if (unique_devices.size() > 1) {
-          is_multi_device_module_ = true;
-          break;
+        auto device_idx = int(v.device().index());
+        if (unique_devices.find(device_idx) == unique_devices.end()) {
+          unique_devices.insert(device_idx);
+          if (unique_devices.size() > 1) {
+            is_multi_device_module_ = true;
+            break;
+          }
         }
-      }
     }
   }
 
@@ -423,8 +423,8 @@
 void Reducer::autograd_hook(VariableIndex index) {
   std::lock_guard<std::mutex> lock(this->mutex_);
 
-  // Carry over thread local state from main thread. This allows for
-  // thread-local flags such as profiler enabled to be configure correctly.
+  // Carry over thread local state from main thread. This allows for thread-local
+  // flags such as profiler enabled to be configure correctly.
   at::ThreadLocalStateGuard g(thread_local_state_);
   // See Note [Skip allreducing local_used_maps_dev]
   if (find_unused_parameters_) {
@@ -970,8 +970,7 @@
     }
   }
 
-  // Warn user about unnecessary perf hit if all parameters were used in
-  // forward.
+  // Warn user about unnecessary perf hit if all parameters were used in forward.
   if (unused_parameters_.empty()) {
     TORCH_WARN_ONCE(
         "find_unused_parameters=True was specified in DDP constructor, "
@@ -1397,17 +1396,14 @@
   // The variable `require_finalize_` is true until all gradients
   // have been computed and reduction of all buckets has been kicked off.
   if (require_finalize_) {
-    std::string kBaseErrorMsg =
-        "Expected to have finished reduction in the prior iteration before "
+    std::string kBaseErrorMsg = "Expected to have finished reduction in the prior iteration before "
         "starting a new one. "
         ""
         "This error indicates that your module has parameters that were "
         "not used in producing loss. ";
-    std::string kOutputsNotUsedInLossErrorMsg =
-        "making sure all "
+    std::string kOutputsNotUsedInLossErrorMsg = "making sure all "
         "`forward` function outputs participate in calculating loss. ";
-    std::string kDDPBugErrorMsg =
-        "\nIf you already have done the above, then the distributed "
+    std::string kDDPBugErrorMsg = "\nIf you already have done the above, then the distributed "
         "data parallel module wasn't able to locate the output tensors in the "
         "return value of your module's `forward` function. "
         "Please include the loss function and the structure of the return "
@@ -1417,12 +1413,7 @@
     if (!find_unused_parameters_) {
       // Parameters may have been unused in forward pass, or not all outputs
       // were used in producing loss.
-<<<<<<< HEAD
-      kBaseErrorMsg +=
-          "You can enable unused parameter detection by passing the "
-=======
       kBaseErrorMsg += "You can enable unused parameter detection by passing the "
->>>>>>> 8241b32b
           "keyword argument `find_unused_parameters=True` to "
           "`torch.nn.parallel.DistributedDataParallel`, and by \n";
       kBaseErrorMsg += kOutputsNotUsedInLossErrorMsg;
@@ -1431,12 +1422,7 @@
       // Note that it does not really matter whether unused_parameters_.empty(),
       // since user may have enabled detection but this particular iteration
       // could have used or not used all parameters.
-<<<<<<< HEAD
-      kBaseErrorMsg +=
-          "Since `find_unused_parameters=True` is enabled, this likely "
-=======
       kBaseErrorMsg += "Since `find_unused_parameters=True` is enabled, this likely "
->>>>>>> 8241b32b
           " means that not all `forward` outputs participate in computing loss. You can fix this by ";
       kBaseErrorMsg += kOutputsNotUsedInLossErrorMsg;
       kBaseErrorMsg += kDDPBugErrorMsg;
@@ -1450,19 +1436,13 @@
 }
 
 int Reducer::get_ddp_runtime_logging_sample_rate() {
-<<<<<<< HEAD
-  return (ddp_runtime_logging_sample_rate_ == 0)
-      ? kDDPRuntimeLoggingSampleRate
-      : ddp_runtime_logging_sample_rate_;
-=======
   return ddp_runtime_logging_sample_rate_;
->>>>>>> 8241b32b
 }
 
 bool Reducer::should_collect_runtime_stats() {
   if (num_iterations_ > 0 &&
-      (num_iterations_ <= 10 ||
-       num_iterations_ % get_ddp_runtime_logging_sample_rate() == 0)) {
+    (num_iterations_ <= 10 ||
+    num_iterations_ % get_ddp_runtime_logging_sample_rate() == 0)) {
     return true;
   }
   return false;
