#include <torch/csrc/jit/passes/onnx/unpack_quantized_weights.h>
#include <ATen/native/quantized/cpu/packed_params.h>
#include <torch/csrc/jit/ir/constants.h>
#include <torch/csrc/jit/ir/irparser.h>
#include <torch/csrc/jit/ir/subgraph_matcher.h>
#include <torch/csrc/jit/passes/onnx/helper.h>
#include <torch/csrc/jit/passes/subgraph_rewrite.h>
#include <stack>

using ::c10::Dispatcher;
using ::c10::DispatchKey;
namespace torch {
namespace jit {
namespace onnx {
using namespace ::c10::onnx;

}

// Get the scale of the input to quantized op. There are two cases here
// 1. For ops with output_scale specified in op signature, we get the output
// scale
// 2. For ops with no output scale in op signature (like quantized::relu)
// we traverse up the graph to get the scale from its input until we hit a node
// where scale is explicitly specified.
double getScaleFromInput(Node* input_node) {
  c10::optional<IValue> scale;
  std::string input_name = input_node->kind().toQualString();
  std::unordered_set<std::string> noscale_ops = {"quantized::max_pool2d",
                                                 "aten::max_pool2d",
                                                 "aten::relu",
                                                 "prim::ListUnpack",
                                                 "aten::split_with_sizes",
                                                 "quantized::nchw2nhwc",
                                                 "quantized::nhwc2nchw",
                                                 "aten::slice",
                                                 "aten::avg_pool2d",
                                                 "quantized::cat",
                                                 "prim::ListConstruct",
                                                 "aten::upsample_nearest2d",
                                                 "aten::sigmoid",
                                                 "aten::reshape"};
  if (input_name == "aten::quantize_per_tensor") {
    TORCH_CHECK(
        input_node->inputs().size() > 1,
        "aten::quantize_per_tensor expected scale to be 2nd input");
    scale = toIValue(input_node->inputs()[1]);
    return scale.value().toDouble();
  } else if (input_name == "quantized::linear") {
    // %r = quantized::linear(%input, %packed_weight, %w_scale, %w_zero_point)
    TORCH_CHECK(
        input_node->inputs().size() > 2,
        "quantized::linear expected scale to be 3rd input");
    scale = toIValue(input_node->inputs()[2]);
    return scale.value().toDouble();
  } else if (input_name == "quantized::conv2d") {
    // %r = quantized::conv2d(%input, %packed_weight, %w_scale, %w_zero_point)
    TORCH_CHECK(
        input_node->inputs().size() > 2,
        "quantized::conv2d expected scale to be 3rd input");
    auto num_inputs = input_node->inputs().size();
    scale = toIValue(input_node->inputs()[num_inputs - 2]);
    return scale.value().toDouble();
  } else if (input_name == "quantized::conv2d_relu") {
    // %r = quantized::conv2d_relu(%input, %packed_weight, %w_scale,
    // %w_zero_point)
    TORCH_CHECK(
        input_node->inputs().size() > 2,
        "quantized::conv2d_relu expected scale to be 3rd input");
    auto num_inputs = input_node->inputs().size();
    scale = toIValue(input_node->inputs()[num_inputs - 2]);
    return scale.value().toDouble();
  } else if (input_name == "quantized::add") {
    // %r = quantized::add(%input_a, %input_b, %w_scale, %w_zero_point)
    TORCH_CHECK(
        input_node->inputs().size() > 2,
        "quantized::add expected scale to be 3rd input");
    scale = toIValue(input_node->inputs()[2]);
    return scale.value().toDouble();
  } else if (input_name == "aten::sigmoid") {
    // For the _caffe2::Int8Sigmoid op output scale is 1.0/256
    // And output zero_point is set to 0 (quint8 type).
    return 1.0L / 256;
  }
  // For the ops below the scale is not part of the op signature, so we traverse
  // up the graph to get the scale from its input when defined in the graph.
  else if (noscale_ops.find(input_name) != noscale_ops.end()) {
    return getScaleFromInput(input_node->inputs()[0]->node());
  }
  TORCH_INTERNAL_ASSERT(
      false,
      "Unrecognized quantized operator while trying to compute q_scale for operator ",
      input_name);
}

Node* CreateQuantizedWeights(
    std::string data,
    std::shared_ptr<Graph>& graph,
    std::vector<int64_t> shapes,
    double scale,
    int64_t zero_point) {
  Node* const_node = graph->create(Symbol::caffe2("Int8GivenTensorFill"));
  const_node->is_(Symbol::attr("shape"), shapes);
  const_node->i_(Symbol::attr("Y_zero_point"), zero_point);
  const_node->f_(Symbol::attr("Y_scale"), scale);
  const_node->s_(Symbol::attr("values"), data);
  return const_node;
}

Node* CreateQuantizedBias(
    std::vector<int64_t> data,
    std::shared_ptr<Graph>& graph,
    std::vector<int64_t> shapes,
    double scale,
    int64_t zero_point) {
  Node* const_node = graph->create(Symbol::caffe2("Int8GivenIntTensorFill"));
  const_node->is_(Symbol::attr("shape"), shapes);
  const_node->i_(Symbol::attr("Y_zero_point"), zero_point);
  const_node->f_(Symbol::attr("Y_scale"), scale);
  const_node->is_(Symbol::attr("values"), data);
  return const_node;
}

Node* createIntTuple(
    const std::vector<int64_t>& is,
    std::shared_ptr<Graph>& graph) {
  Node* const_node = graph->create(Symbol::onnx("Constant"));
  const_node->is_(Symbol::attr("value"), is);
  return const_node;
}

Node* createInt(int64_t i, std::shared_ptr<Graph>& graph) {
  Node* const_node = graph->create(Symbol::onnx("Constant"));
  const_node->i_(Symbol::attr("value"), i);
  return const_node;
}

enum class QuantizedParamsType { CONV, LINEAR };

// This is called before the onnx pass. Using pattern matching we
// find the relevant nodes and extract the packed_params. The packed_params are
// passed to the appropriate unpack function using c10::Dispatcher. We insert
// the unpacked weights and bias into the graph using
// caffe2::Int8GivenTensorFill nodes.
void unpackQuantizedWeightsHelper(
    std::shared_ptr<Graph>& graph,
    std::map<std::string, IValue>& paramsDict,
    const std::string& pattern,
    const std::string& unpack_fn,
    QuantizedParamsType params_type) {
  Graph pattern_graph;
  std::unordered_map<std::string, Value*> vmap;
  parseIR(pattern, &pattern_graph, vmap);
  const auto& matches = findPatternMatches(pattern_graph, *graph);

  for (const auto& match : matches) {
    auto match_vmap = match.values_map;
    auto qlinear_node = match_vmap.at(vmap.at("r"))->node();
    std::string quantized_weight =
        match_vmap.at(vmap.at("r"))->node()->inputs()[1]->debugName();

    auto itr = paramsDict.find(quantized_weight);
    if (itr == paramsDict.end()) {
      throw std::runtime_error(
          "getValues: Quantized weight value not found amongst constant parameters.");
    }
    at::Tensor unpacked_weight;
    c10::optional<at::Tensor> bias;
    constexpr int64_t stride_idx = 2;
    constexpr int64_t padding_idx = 3;
    constexpr int64_t dilation_idx = 4;
    constexpr int64_t groups_idx = 5;
    c10::optional<torch::List<int64_t>> stride, padding, dilation;
    c10::optional<int64_t> groups;

    torch::List<int64_t> stride_int, padding_int, dilation_int;
    int64_t groups_int;

    if (itr->second.isTuple()) {
      // Pre-unpacked weights. Comes from Conv/Linear weights which are
      // stored as bound C++ classes.
      auto ser_tup = itr->second.toTuple();
<<<<<<< HEAD
      unpacked_weight = ser_tup->elements()[0].toTensor();
      bias = ser_tup->elements()[1].toOptional<at::Tensor>();
      // conv only parameters
      // The serialization tuple is defined here:
      // - aten/src/ATen/native/quantized/cpu/serialization_versions.h
      if (ser_tup->elements().size() > 2) {
        auto stride_ivalue = ser_tup->elements()[stride_idx].toListRef();
        auto padding_ivalue = ser_tup->elements()[padding_idx].toListRef();
        auto dilation_ivalue = ser_tup->elements()[dilation_idx].toListRef();
        auto groups_ivalue = ser_tup->elements()[groups_idx];
        torch::List<int64_t> stride_int, padding_int, dilation_int;
        int64_t groups_int;
        for (const auto& s : stride_ivalue) {
          stride_int.emplace_back(s.toTensor()[0].item<int64_t>());
=======

      if (params_type == QuantizedParamsType::CONV &&
          ser_tup->elements()[0].isString()) {
        auto elements = ser_tup->elements();
        auto version = elements[0].toStringRef();
        TORCH_INTERNAL_ASSERT(version == "2", "Unknown serialization version");
        std::vector<at::Tensor> non_optional = elements[1].toTensorVector();

        at::Tensor conv_params_packed = non_optional[0];
        unpacked_weight = non_optional[1];

        const int64_t kSpatialDim = conv_params_packed[0].item<int64_t>();
        // skip kSpatialDim
        int64_t idx = 1;
        for (int i = 0; i < kSpatialDim; ++i) {
          stride_int.emplace_back(conv_params_packed[idx].item<int64_t>());
          idx++;
        }
        for (int i = 0; i < kSpatialDim; ++i) {
          padding_int.emplace_back(conv_params_packed[idx].item<int64_t>());
          idx++;
>>>>>>> 14ebb2c6
        }
        for (int i = 0; i < kSpatialDim; ++i) {
          dilation_int.emplace_back(conv_params_packed[idx].item<int64_t>());
          idx++;
        }
        // output_padding is not implemented yet, so we skip the entries
        for (int i = 0; i < kSpatialDim; ++i) {
          // do nothing
          idx++;
        }
        groups_int = conv_params_packed[idx].item<int64_t>();
        idx++;
        // skip transpose
        idx++;
        TORCH_INTERNAL_ASSERT(
            idx == conv_params_packed.numel(),
            "Unexpected length of conv_params_packed, expected ",
            idx,
            " got ",
            conv_params_packed.numel());

        torch::List<c10::IValue> optional = elements[2].toList();
        bias = optional.get(0).toOptional<at::Tensor>();

        stride = stride_int;
        padding = padding_int;
        dilation = dilation_int;
        groups = groups_int;

      } else { // Legacy
        unpacked_weight = ser_tup->elements()[0].toTensor();
        bias = ser_tup->elements()[1].toOptional<at::Tensor>();
        // conv only parameters
        if (ser_tup->elements().size() > 2) {
          auto stride_ivalue = ser_tup->elements()[stride_idx].toListRef();
          auto padding_ivalue = ser_tup->elements()[padding_idx].toListRef();
          auto dilation_ivalue = ser_tup->elements()[dilation_idx].toListRef();
          auto groups_ivalue = ser_tup->elements()[groups_idx];

          for (const auto& s : stride_ivalue) {
            stride_int.emplace_back(s.toTensor()[0].item<int64_t>());
          }
          for (const auto& p : padding_ivalue) {
            padding_int.emplace_back(p.toTensor()[0].item<int64_t>());
          }
          for (const auto& d : dilation_ivalue) {
            dilation_int.emplace_back(d.toTensor()[0].item<int64_t>());
          }
          groups_int = groups_ivalue.toTensor()[0].item<int64_t>();
          stride = stride_int;
          padding = padding_int;
          dilation = dilation_int;
          groups = groups_int;
        }
      }
    } else {
      TORCH_INTERNAL_ASSERT(itr->second.isTensor());
      at::Tensor packed_weight = itr->second.toTensor();
      auto op = Dispatcher::singleton()
                    .findSchemaOrThrow(unpack_fn.c_str(), "")
                    .typed<std::tuple<at::Tensor, c10::optional<at::Tensor>>(
                        at::Tensor)>();
      std::tie(unpacked_weight, bias) = op.call(packed_weight);
    }

    // Permute weights
    std::vector<int64_t> wt_sizes = unpacked_weight.sizes().vec();
    if (unpacked_weight.ndimension() == 4) {
      unpacked_weight.permute({0, 2, 3, 1});
      wt_sizes = {unpacked_weight.size(0),
                  unpacked_weight.size(2),
                  unpacked_weight.size(3),
                  unpacked_weight.size(1)};
    }

    // Remove packed_params
    qlinear_node->removeInput(1);

    // Convert from int8 to uint8
    int8_t* inp_data =
        reinterpret_cast<int8_t*>(unpacked_weight.data_ptr<c10::qint8>());
    const int64_t weight_zp = unpacked_weight.q_zero_point() + 128;
    const int64_t wt_numel = unpacked_weight.numel();

    // Create caffe2::Int8GivenTensorFill node
    std::ostringstream os;
    for (int64_t i = 0; i < wt_numel; ++i) {
      os << static_cast<char>(inp_data[i] + 128);
    }

    Node* c2_weight = CreateQuantizedWeights(
        os.str(), graph, wt_sizes, unpacked_weight.q_scale(), weight_zp);
    graph->setInsertPoint(qlinear_node);
    c2_weight->insertBefore(qlinear_node);
    qlinear_node->insertInput(1, c2_weight->output());

    // Add bias
    at::Tensor original_bias;
    if (bias.has_value()) {
      original_bias = bias.value();
      original_bias.set_requires_grad(false);
    } else {
      // Caffe2 ops always expect bias tensor so if not present create empty
      // tensor.
      int64_t bias_size = unpacked_weight.size(0);
      original_bias =
          at::zeros(bias_size, unpacked_weight.options().dtype(at::kFloat));
    }

    auto weight_scale = unpacked_weight.q_scale();

    auto input_val = match_vmap.at(vmap.at("r"))->node()->inputs()[0];
    TORCH_INTERNAL_ASSERT(
        input_val->type()->isSubtypeOf(TensorType::get()),
        "Unsupported input type. Expected TensorType, got ",
        input_val->type()->str());

    auto input_node = match_vmap.at(vmap.at("r"))->node()->inputs()[0]->node();
    auto input_scale = getScaleFromInput(input_node);
    auto q_bias = at::quantize_per_tensor(
        original_bias, weight_scale * input_scale, 0, at::kQInt32);

    std::vector<int64_t> bias_values;
    bias_values.reserve(q_bias.numel());
    auto bias_data = (int32_t*)q_bias.data_ptr<c10::qint32>();
    for (int64_t i = 0; i < q_bias.numel(); ++i) {
      bias_values.push_back(bias_data[i]);
    }
    Node* c2_bias = CreateQuantizedBias(
        bias_values,
        graph,
        q_bias.sizes().vec(),
        q_bias.q_scale(),
        q_bias.q_zero_point());
    c2_bias->insertBefore(qlinear_node);
    qlinear_node->insertInput(2, c2_bias->output());

    // add conv arguments: stride, padding, dilation, groups
    if (stride.has_value() && padding.has_value() && dilation.has_value() &&
        groups.has_value()) {
      std::vector<c10::optional<torch::List<int64_t>>> conv_ints_args;
      conv_ints_args.push_back(stride);
      conv_ints_args.push_back(padding);
      conv_ints_args.push_back(dilation);
      const size_t arg_offset = 3;
      for (size_t i = 0; i < conv_ints_args.size(); ++i) {
        Node* ints_node =
            createIntTuple(conv_ints_args[i].value().vec(), graph);
        ints_node->insertBefore(qlinear_node);
        qlinear_node->insertInput(arg_offset + i, ints_node->output());
      }
      Node* groups_node = createInt(groups.value(), graph);
      groups_node->insertBefore(qlinear_node);
      qlinear_node->insertInput(groups_idx + 1, groups_node->output());
    }
    auto b = graph->block();
    auto valsToParamsMap = buildValueToParamsMap(b, paramsDict);
    eraseUnusedValuesFromMap(valsToParamsMap);
  }
}
void UnpackQuantizedWeights(
    std::shared_ptr<Graph>& graph,
    std::map<std::string, IValue>& paramsDict) {
  std::string qlinear = R"(
  graph(%input, %packed_weight, %w_scale, %w_zero_point):
        %r = quantized::linear(%input, %packed_weight, %w_scale, %w_zero_point)
        return (%r) )";
  std::string qconv2d = R"(
  graph(%input, %packed_params, %scale, %zero_point):
        %r = quantized::conv2d(%input, %packed_params, %scale, %zero_point)
        return (%r) )";
  std::string qconv2d_relu = R"(
  graph(%input, %packed_params, %scale, %zero_point):
        %r = quantized::conv2d_relu(%input, %packed_params, %scale, %zero_point)
        return (%r) )";
  std::string qconv3d = R"(
  graph(%input, %packed_params, %scale, %zero_point):
        %r = quantized::conv3d(%input, %packed_params, %scale, %zero_point)
        return (%r) )";
  std::string qconv3d_relu = R"(
  graph(%input, %packed_params, %scale, %zero_point):
        %r = quantized::conv3d_relu(%input, %packed_params, %scale, %zero_point)
        return (%r) )";
  unpackQuantizedWeightsHelper(
      graph,
      paramsDict,
      qlinear,
      "quantized::linear_unpack",
      QuantizedParamsType::LINEAR);
  unpackQuantizedWeightsHelper(
      graph,
      paramsDict,
      qconv2d,
      "quantized::conv2d_unpack",
      QuantizedParamsType::CONV);
  unpackQuantizedWeightsHelper(
      graph,
      paramsDict,
      qconv2d_relu,
      "quantized::conv2d_unpack",
      QuantizedParamsType::CONV);
  unpackQuantizedWeightsHelper(
      graph,
      paramsDict,
      qconv3d,
      "quantized::conv3d_unpack",
      QuantizedParamsType::CONV);
  unpackQuantizedWeightsHelper(
      graph,
      paramsDict,
      qconv3d_relu,
      "quantized::conv3d_unpack",
      QuantizedParamsType::CONV);
}

// Caffe2 expects quantized ops to be in NHWC format while pytorch inputs are in
// NCHW. This pass inserts permutes to convert from NCHW to NHWC before each
// conv op and add another permute from NHWC to NCHW after the conv op.
void insertPermutesHelper(
    std::shared_ptr<Graph>& graph,
    std::map<std::string, IValue>& paramsDict,
    const std::string& pattern) {
  Graph pattern_graph;
  std::unordered_map<std::string, Value*> vmap;
  parseIR(pattern, &pattern_graph, vmap);

  const auto& matches = findPatternMatches(pattern_graph, *graph);

  for (const auto& match : matches) {
    auto match_vmap = match.values_map;
    auto op_node = match_vmap.at(vmap.at("r"))->node();
    auto input_node = match_vmap.at(vmap.at("r"))->node()->inputs()[0]->node();

    Node* permute_node_before = graph->create(
        Symbol::fromQualString("quantized::nchw2nhwc"), {input_node->output()});
    permute_node_before->insertBefore(op_node);
    op_node->removeInput(0);
    op_node->insertInput(0, permute_node_before->output());

    Node* permute_node_after = graph->create(
        Symbol::fromQualString("quantized::nhwc2nchw"),
        {op_node->outputs()[0]});
    permute_node_after->insertAfter(op_node);
    auto v = op_node->outputs().at(0);
    v->replaceAllUsesWith(permute_node_after->outputs().at(0));
    permute_node_after->removeInput(0);
    permute_node_after->addInput(v);
  }
}

void insertPermutes(
    std::shared_ptr<Graph>& graph,
    std::map<std::string, IValue>& paramsDict) {
  std::string qconv = R"(
  graph(%input, %weight, %bias, %stride, %padding, %dilation, %groups, %w_scale, %w_zero_point):
        %r = quantized::conv2d(%input, %weight, %bias, %stride, %padding, %dilation, %groups, %w_scale, %w_zero_point)
        return (%r) )";
  std::string qconv_relu = R"(
  graph(%input, %weight, %bias, %stride, %padding, %dilation, %groups, %w_scale, %w_zero_point):
        %r = quantized::conv2d_relu(%input, %weight, %bias, %stride, %padding, %dilation, %groups, %w_scale, %w_zero_point)
        return (%r) )";

  insertPermutesHelper(graph, paramsDict, qconv);
  insertPermutesHelper(graph, paramsDict, qconv_relu);
}

} // namespace jit
} // namespace torch<|MERGE_RESOLUTION|>--- conflicted
+++ resolved
@@ -179,22 +179,6 @@
       // Pre-unpacked weights. Comes from Conv/Linear weights which are
       // stored as bound C++ classes.
       auto ser_tup = itr->second.toTuple();
-<<<<<<< HEAD
-      unpacked_weight = ser_tup->elements()[0].toTensor();
-      bias = ser_tup->elements()[1].toOptional<at::Tensor>();
-      // conv only parameters
-      // The serialization tuple is defined here:
-      // - aten/src/ATen/native/quantized/cpu/serialization_versions.h
-      if (ser_tup->elements().size() > 2) {
-        auto stride_ivalue = ser_tup->elements()[stride_idx].toListRef();
-        auto padding_ivalue = ser_tup->elements()[padding_idx].toListRef();
-        auto dilation_ivalue = ser_tup->elements()[dilation_idx].toListRef();
-        auto groups_ivalue = ser_tup->elements()[groups_idx];
-        torch::List<int64_t> stride_int, padding_int, dilation_int;
-        int64_t groups_int;
-        for (const auto& s : stride_ivalue) {
-          stride_int.emplace_back(s.toTensor()[0].item<int64_t>());
-=======
 
       if (params_type == QuantizedParamsType::CONV &&
           ser_tup->elements()[0].isString()) {
@@ -216,7 +200,6 @@
         for (int i = 0; i < kSpatialDim; ++i) {
           padding_int.emplace_back(conv_params_packed[idx].item<int64_t>());
           idx++;
->>>>>>> 14ebb2c6
         }
         for (int i = 0; i < kSpatialDim; ++i) {
           dilation_int.emplace_back(conv_params_packed[idx].item<int64_t>());
