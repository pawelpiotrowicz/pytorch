#include <torch/csrc/python_headers.h>

#include <c10/util/intrusive_ptr.h>
#include <c10d/Utils.hpp>
#include <c10d/FileStore.hpp>
#include <c10d/TCPStore.hpp>
#ifndef _WIN32
#include <c10d/HashStore.hpp>
#include <c10d/ProcessGroupRoundRobin.hpp>
#endif
#include <c10d/ProcessGroup.hpp>

#ifdef USE_C10D_GLOO
#include <c10d/ProcessGroupGloo.hpp>
#endif

#ifdef USE_C10D_NCCL
#include <c10d/ProcessGroupNCCL.hpp>
#endif

#ifdef USE_C10D_MPI
#include <c10d/ProcessGroupMPI.hpp>
#endif

#include <c10d/PrefixStore.hpp>
#include <fmt/format.h>
#include <pybind11/chrono.h>

#include <c10d/comm.hpp>
#include <c10d/frontend.hpp>
#include <c10d/logger.hpp>
#include <c10d/reducer.hpp>
#include <torch/csrc/Exceptions.h>
#include <torch/csrc/distributed/c10d/python_comm_hook.h>
#include <torch/csrc/jit/python/pybind_utils.h>
#include <torch/csrc/utils/object_ptr.h>
#include <torch/csrc/utils/pybind.h>

#include <torch/custom_class.h>

namespace torch {
namespace distributed {
namespace c10d {

namespace {

#ifdef USE_C10D_GLOO
constexpr char* GLOO_SOCKET_IFNAME_ENV = "GLOO_SOCKET_IFNAME";
#endif

std::vector<std::string> split(char separator, const std::string& string) {
  std::vector<std::string> pieces;
  std::stringstream ss(string);
  std::string item;
  while (std::getline(ss, item, separator)) {
    pieces.push_back(std::move(item));
  }
  return pieces;
}

template <typename T>
using shared_ptr_class_ = py::class_<T, std::shared_ptr<T>>;

constexpr auto kDeprecationWarning =
    "{} API is being deprecated, please ping "
    "https://github.com/pytorch/pytorch/issues/46291 "
    "if you see this warning";
template <typename T>
using intrusive_ptr_class_ = py::class_<T, c10::intrusive_ptr<T>>;

// PythonStore is a pybind11 trampoline class to allow a Python
// class to inherit from c10d.Store and implement its interface.
class PythonStore : public ::c10d::Store {
 public:
  using ::c10d::Store::Store;

  // Note: this function manually calls the Python-side overload
  // for this function instead of using the PYBIND11_OVERLOAD_XYZ
  // macros. This is done so that we can call the Python-side
  // function with a std::string instead of a std::vector<uint8_t>.
  void set(const std::string& key, const std::vector<uint8_t>& value) override {
    pybind11::gil_scoped_acquire gil;
    pybind11::function fn =
        pybind11::get_overload(static_cast<const ::c10d::Store*>(this), "set");
    TORCH_INTERNAL_ASSERT(fn);
    // Call function with a py::bytes object for the value.
    fn(key,
       py::bytes(reinterpret_cast<const char*>(value.data()), value.size()));
  }

  // Note: this function manually calls the Python-side overload
  // for this function instead of using the PYBIND11_OVERLOAD_XYZ
  // macros. This is done so that the Python-side function can
  // return a py::bytes instead of a std::vector<uint8_t>.
  std::vector<uint8_t> get(const std::string& key) override {
    pybind11::gil_scoped_acquire gil;
    pybind11::function fn =
        pybind11::get_overload(static_cast<const ::c10d::Store*>(this), "get");
    TORCH_INTERNAL_ASSERT(fn);
    // Cast return value from Python to py::bytes, then implicitly
    // convert that to a std::string, so that we can construct a
    // std::vector<uint8_t>. There is no API for directly accessing
    // the contents of the py::bytes object.
    std::string str = pybind11::cast<py::bytes>(fn(key));
    return std::vector<uint8_t>(str.begin(), str.end());
  }

  int64_t add(const std::string& key, int64_t value) override {
    PYBIND11_OVERLOAD_PURE(int64_t, ::c10d::Store, add, key, value);
  }

  int64_t getNumKeys() override {
    PYBIND11_OVERLOAD_PURE(int64_t, ::c10d::Store, getNumKeys);
  }

  bool deleteKey(const std::string& key) override {
    PYBIND11_OVERLOAD_PURE(bool, ::c10d::Store, deleteKey, key);
  }

  bool check(const std::vector<std::string>& keys) override {
    PYBIND11_OVERLOAD_PURE(bool, ::c10d::Store, check, keys);
  }

  void wait(const std::vector<std::string>& keys) override {
    PYBIND11_OVERLOAD_PURE(void, ::c10d::Store, wait, keys);
  }

  void wait(
      const std::vector<std::string>& keys,
      const std::chrono::milliseconds& timeout) override {
    PYBIND11_OVERLOAD_PURE(void, ::c10d::Store, wait, keys, timeout);
  }
};

// Called from DDP's Python API to create a c10d Python comm hook object.
// The input state and callable comm_hook are Python objects. It later calls
// register_comm_hook function of the reducer input to register the hook.
void _register_comm_hook(
    ::c10d::Reducer& reducer,
    py::object state,
    py::object comm_hook) {
  reducer.register_comm_hook(std::make_unique<::c10d::PythonCommHook>(
      std::move(state), std::move(comm_hook)));
}

// Called from DDP's Python API to create a c10d C++ comm hook.
// The input is an enum hook type. It later calls register_builtin_comm_hook
// function of the reducer input to set the hook type.
void _register_builtin_comm_hook(
    ::c10d::Reducer& reducer,
    ::c10d::BuiltinCommHookType comm_hook_type) {
  reducer.register_builtin_comm_hook(comm_hook_type);
}

PyObject* c10d_init(PyObject* _unused, PyObject* noargs) {
  C10_LOG_API_USAGE_ONCE("c10d.python.import");
  auto c10d_module = THPObjectPtr(PyImport_ImportModule("torch.distributed"));
  if (!c10d_module) {
    throw python_error();
  }

  auto torch_C_module = THPObjectPtr(PyImport_ImportModule("torch._C"));
  if (!torch_C_module) {
    throw python_error();
  }

  auto torch_C_m = py::handle(torch_C_module).cast<py::module>();
  auto m =
      torch_C_m.def_submodule("_distributed_c10d", "distributed c10d bindings");

  auto module = py::handle(m).cast<py::module>();

  module
      .def(
          "_register_comm_hook",
          &_register_comm_hook,
          py::arg("reducer"),
          py::arg("state"),
          py::arg("comm_hook"),
          py::call_guard<py::gil_scoped_release>())
      .def(
          "_register_builtin_comm_hook",
          &_register_builtin_comm_hook,
          py::arg("reducer"),
          py::arg("comm_hook_type"));

  shared_ptr_class_<::c10d::GradBucket>(module, "GradBucket")
      .def(
          py::init<
              size_t,
              const std::vector<Tensor>&,
              const std::vector<size_t>&,
              const std::vector<size_t>&,
              const std::vector<c10::IntArrayRef>&>(),
          py::arg("index"),
          py::arg("tensors"),
          py::arg("offsets"),
          py::arg("lengths"),
          py::arg("sizes_list"))
      .def(
          "get_index",
          &::c10d::GradBucket::getIndex,
          py::call_guard<py::gil_scoped_release>(),
          R"(
.. warning::
    Since the buckets are rebuilt after the first iteration, should not rely on the indices at the beginning of training.

Returns:
    The index of a bucket that stores gradients of a few contiguous layers.
    All the gradients are bucketized.
)")
      .def(
          "get_tensors",
          &::c10d::GradBucket::getTensors,
          py::call_guard<py::gil_scoped_release>(),
          R"(
Returns:
    A list of ``torch.Tensor``. Each tensor in the list refers to the replica on each device.
    Since DDP communication hook only supports single process single device mode at this time,
    only exactly one tensor is stored in this bucket.
)")
      .def(
          "get_per_parameter_tensors",
          &::c10d::GradBucket::getPerParameterTensors,
          py::call_guard<py::gil_scoped_release>(),
          R"(
Returns:
    A list of ``torch.Tensor``. Each tensor in the list corresponds to a parameter.
)")
      .def(
          "is_the_last_bucket_to_allreduce",
          &::c10d::GradBucket::isTheLastBucketToAllreduce,
          py::call_guard<py::gil_scoped_release>(),
          R"(
Returns:
    Whether this bucket is the last bucket to allreduce in an iteration.
    This also means that this bucket corresponds to the first few layers in the forward pass.
)");

  py::enum_<::c10d::BuiltinCommHookType>(module, "BuiltinCommHookType", R"(
An enum-like class for built-in communication hooks: ``ALLREDUCE`` and ``FP16_COMPRESS``.)")
      .value("ALLREDUCE", ::c10d::BuiltinCommHookType::ALLREDUCE)
      .value("FP16_COMPRESS", ::c10d::BuiltinCommHookType::FP16_COMPRESS);

  shared_ptr_class_<::c10d::Reducer>(module, "Reducer")
      .def(
          py::init<
              std::vector<std::vector<torch::autograd::Variable>>,
              std::vector<std::vector<size_t>>,
              c10::intrusive_ptr<::c10d::ProcessGroup>,
              std::vector<std::vector<bool>>,
              int64_t,
              bool,
              bool>(),
          py::arg("replicas"),
          py::arg("bucket_indices"),
          py::arg("process_group"),
          py::arg("expect_sparse_gradients") = std::vector<std::vector<bool>>(),
          py::arg("bucket_bytes_cap") = ::c10d::kDefaultBucketBytesCap,
          py::arg("find_unused_parameters") = false,
          py::arg("gradient_as_bucket_view") = false,
          py::call_guard<py::gil_scoped_release>())
      .def(
          "initialize_buckets",
          &::c10d::Reducer::initialize_buckets,
          py::call_guard<py::gil_scoped_release>())
      .def(
          "prepare_for_forward",
          &::c10d::Reducer::prepare_for_forward,
          py::call_guard<py::gil_scoped_release>())
      .def(
          "prepare_for_backward",
          &::c10d::Reducer::prepare_for_backward,
          py::call_guard<py::gil_scoped_release>())
      .def(
          "prepare_for_backward",
          [](::c10d::Reducer& reducer, const torch::autograd::Variable& output)
              -> void { reducer.prepare_for_backward({output}); },
          py::call_guard<py::gil_scoped_release>())
      .def("get_backward_stats", &::c10d::Reducer::get_backward_stats)
      .def(
          "_rebuild_buckets",
          &::c10d::Reducer::rebuild_buckets,
          py::call_guard<py::gil_scoped_release>())
      .def(
          "get_bucket_tensors",
          &::c10d::Reducer::get_bucket_tensors,
          py::call_guard<py::gil_scoped_release>())
      .def(
          "_push_all_rebuilt_params",
          &::c10d::Reducer::push_rebuilt_params_for_all_indices,
          py::call_guard<py::gil_scoped_release>())
      .def(
          "_set_forward_pass_work_handle",
          &::c10d::Reducer::set_forward_pass_work_handle,
          py::call_guard<py::gil_scoped_release>())
      .def(
          "_get_local_used_maps",
          &::c10d::Reducer::get_local_used_maps_on_device)
      .def(
          "save_thread_local_state",
          &::c10d::Reducer::save_thread_local_state,
          py::call_guard<py::gil_scoped_release>())
      .def("_set_ddp_runtime_logging_sample_rate",
           &::c10d::Reducer::set_ddp_runtime_logging_sample_rate,
           py::arg("sample_rate"),
           py::call_guard<py::gil_scoped_release>());

  shared_ptr_class_<::c10d::Logger>(module, "Logger")
      .def(
          py::init<std::shared_ptr<::c10d::Reducer>>(),
          py::arg("reducer"),
          py::call_guard<py::gil_scoped_release>())
      .def(
          "set_construction_data_and_log",
          &::c10d::Logger::set_construction_data_and_log,
          py::arg("module_name"),
          py::arg("device_ids"),
          py::arg("output_device"),
          py::arg("broadcast_buffers"),
          py::call_guard<py::gil_scoped_release>())
      .def(
          "set_runtime_stats_and_log",
          &::c10d::Logger::set_runtime_stats_and_log,
          py::call_guard<py::gil_scoped_release>())
<<<<<<< HEAD
        .def(
          "_get_ddp_logging_data",
=======
      .def(
          "get_ddp_logging_data",
>>>>>>> d3cde6c2
          &::c10d::Logger::get_ddp_logging_data,
          py::call_guard<py::gil_scoped_release>())
        .def(
            "_set_comm_hook_name",
            &::c10d::Logger::set_comm_hook,
            py::arg("comm_hook"),
            py::call_guard<py::gil_scoped_release>());

  py::enum_<::c10d::DistributedDebugLevel>(module, "_DistributedDebugLevel", R"(
      An enum whose values correspond to different debug settings of the
      torch.distributed package. Currently supporting settings are OFF, INFO,
      and DETAIL, which can be set via the TORCH_DISTRIBUTED_DEBUG environment
      variable.
  )")
  .value("OFF", ::c10d::DistributedDebugLevel::OFF)
  .value("INFO", ::c10d::DistributedDebugLevel::INFO)
  .value("DETAIL", ::c10d::DistributedDebugLevel::DETAIL);

  module.def(
      "_get_debug_mode",
      &::c10d::parseDistDebugLevel,
      py::call_guard<py::gil_scoped_release>());

  py::enum_<::c10d::ReduceOp>(module, "ReduceOp", R"(
An enum-like class for available reduction operations: ``SUM``, ``PRODUCT``,
``MIN``, ``MAX``, ``BAND``, ``BOR``, and ``BXOR``.

Note that ``BAND``, ``BOR``, and ``BXOR`` reductions are not available when
using the ``NCCL`` backend.

Additionally, ``MAX``, ``MIN`` and ``PRODUCT`` are not supported for complex tensors.

The values of this class can be accessed as attributes, e.g., ``ReduceOp.SUM``.
They are used in specifying strategies for reduction collectives, e.g.,
:func:`reduce`, :func:`all_reduce_multigpu`, etc.)")
      .value("SUM", ::c10d::ReduceOp::SUM)
      .value("PRODUCT", ::c10d::ReduceOp::PRODUCT)
      .value("MIN", ::c10d::ReduceOp::MIN)
      .value("MAX", ::c10d::ReduceOp::MAX)
      .value("BAND", ::c10d::ReduceOp::BAND)
      .value("BOR", ::c10d::ReduceOp::BOR)
      .value("BXOR", ::c10d::ReduceOp::BXOR);

  py::class_<::c10d::BroadcastOptions>(module, "BroadcastOptions")
      .def(py::init<>())
      .def_readwrite("rootRank", &::c10d::BroadcastOptions::rootRank)
      .def_readwrite("rootTensor", &::c10d::BroadcastOptions::rootTensor)
      .def_readwrite("timeout", &::c10d::BroadcastOptions::timeout);

  py::class_<::c10d::AllreduceOptions>(module, "AllreduceOptions")
      .def(py::init<>())
      .def_readwrite("reduceOp", &::c10d::AllreduceOptions::reduceOp)
      .def_readwrite("timeout", &::c10d::AllreduceOptions::timeout);

  py::class_<::c10d::AllreduceCoalescedOptions>(
      module, "AllreduceCoalescedOptions")
      .def(py::init<>())
      .def_readwrite("reduceOp", &::c10d::AllreduceCoalescedOptions::reduceOp)
      .def_readwrite("timeout", &::c10d::AllreduceCoalescedOptions::timeout);

  py::class_<::c10d::ReduceOptions>(module, "ReduceOptions")
      .def(py::init<>())
      .def_readwrite("reduceOp", &::c10d::ReduceOptions::reduceOp)
      .def_readwrite("rootRank", &::c10d::ReduceOptions::rootRank)
      .def_readwrite("rootTensor", &::c10d::ReduceOptions::rootTensor)
      .def_readwrite("timeout", &::c10d::ReduceOptions::timeout);

  py::class_<::c10d::AllgatherOptions>(module, "AllgatherOptions")
      .def(py::init<>())
      .def_readwrite("timeout", &::c10d::AllgatherOptions::timeout);

  py::class_<::c10d::GatherOptions>(module, "GatherOptions")
      .def(py::init<>())
      .def_readwrite("rootRank", &::c10d::GatherOptions::rootRank)
      .def_readwrite("timeout", &::c10d::GatherOptions::timeout);

  py::class_<::c10d::ScatterOptions>(module, "ScatterOptions")
      .def(py::init<>())
      .def_readwrite("rootRank", &::c10d::ScatterOptions::rootRank)
      .def_readwrite("timeout", &::c10d::ScatterOptions::timeout);

  py::class_<::c10d::ReduceScatterOptions>(module, "ReduceScatterOptions")
      .def(py::init<>())
      .def_readwrite("reduceOp", &::c10d::ReduceScatterOptions::reduceOp)
      .def_readwrite("timeout", &::c10d::ReduceScatterOptions::timeout);

  py::class_<::c10d::BarrierOptions>(module, "BarrierOptions")
      .def(py::init<>())
      .def_readwrite("device_ids", &::c10d::BarrierOptions::device_ids)
      .def_readwrite("timeout", &::c10d::BarrierOptions::timeout);

  py::class_<::c10d::AllToAllOptions>(module, "AllToAllOptions")
      .def(py::init<>())
      .def_readwrite("timeout", &::c10d::AllToAllOptions::timeout);

  auto store =
      py::class_<::c10d::Store, c10::intrusive_ptr<::c10d::Store>, PythonStore>(
          module,
          "Store",
          R"(
Base class for all store implementations, such as the 3 provided by PyTorch
distributed: (:class:`~torch.distributed.TCPStore`, :class:`~torch.distributed.FileStore`,
and :class:`~torch.distributed.HashStore`).
)")
          // Default constructor.
          .def(py::init<>())
          // Convert from std::string to std::vector<uint8>.
          .def(
              "set",
              [](::c10d::Store& store,
                 const std::string& key,
                 const std::string& value) {
                std::vector<uint8_t> value_(value.begin(), value.end());
                store.set(key, value_);
              },
              py::call_guard<py::gil_scoped_release>(),
              R"(
Inserts the key-value pair into the store based on the supplied ``key`` and
``value``. If ``key`` already exists in the store, it will overwrite the old
value with the new supplied ``value``.

Arguments:
    key (str): The key to be added to the store.
    value (str): The value associated with ``key`` to be added to the store.

Example::
    >>> import torch.distributed as dist
    >>> from datetime import timedelta
    >>> store = dist.TCPStore("127.0.0.1", 0, 1, True, timedelta(seconds=30))
    >>> store.set("first_key", "first_value")
    >>> # Should return "first_value"
    >>> store.get("first_key")
)")
          .def(
              "compare_set",
              [](::c10d::Store& store,
                 const std::string& key,
                 const std::string& current_value,
                 const std::string& new_value) -> py::bytes {
                std::vector<uint8_t> currentValue_(
                    current_value.begin(), current_value.end());
                std::vector<uint8_t> newValue_(
                    new_value.begin(), new_value.end());
                auto value = store.compareSet(key, currentValue_, newValue_);
                return py::bytes(
                    reinterpret_cast<char*>(value.data()), value.size());
              },
              py::call_guard<py::gil_scoped_release>(),
              R"(
Inserts the key-value pair into the store based on the supplied ``key`` and
performs comparison between ``new_value`` and ``current_value`` before inserting. ``new_value``
will only be placed if ``current_value`` for the ``key`` already exists in the store.

.. warning::
    The ``compare_set`` API is only supported by the :class:`~torch.distributed.TCPStore`. Using this API
    with the :class:`~torch.distributed.FileStore` or class:`~torch.distributed.HashStore` will result in an exception.

Arguments:
    key (str): The key to be checked in the store.
    current_value (str): The value associated with ``key`` to be checked before insertion.
    new_value (str): The value associated with ``key`` to be added to the store.

Example::
    >>> import torch.distributed as dist
    >>> from datetime import timedelta
    >>> store = dist.TCPStore("127.0.0.1", 0, 1, True, timedelta(seconds=30))
    >>> store.set("first_key", "first_value")
    >>> store.compare_set("first_key", "second_value", "first_value")
    >>> # Should return "second_value"
    >>> store.get("first_key")
)")
          // Convert from std::vector<uint8_t> to py::bytes.
          // The returned value is not guaranteed to be valid UTF-8.
          .def(
              "get",
              [](::c10d::Store& store, const std::string& key) -> py::bytes {
                auto value = store.get(key);
                return py::bytes(
                    reinterpret_cast<char*>(value.data()), value.size());
              },
              py::call_guard<py::gil_scoped_release>(),
              R"(
Retrieves the value associated with the given ``key`` in the store. If ``key`` is not
present in the store, the function will wait for ``timeout``, which is defined
when initializing the store, before throwing an exception.

Arguments:
    key (str): The function will return the value associated with this key.

Returns:
    Value associated with ``key`` if ``key`` is in the store.

Example::
    >>> import torch.distributed as dist
    >>> from datetime import timedelta
    >>> store = dist.TCPStore("127.0.0.1", 0, 1, True, timedelta(seconds=30))
    >>> store.set("first_key", "first_value")
    >>> # Should return "first_value"
    >>> store.get("first_key")
)")
          .def(
              "add",
              &::c10d::Store::add,
              py::call_guard<py::gil_scoped_release>(),
              R"(
The first call to add for a given ``key`` creates a counter associated
with ``key`` in the store, initialized to ``amount``. Subsequent calls to add
with the same ``key`` increment the counter by the specified ``amount``.
Calling :meth:`~torch.distributed.store.add` with a key that has already
been set in the store by :meth:`~torch.distributed.store.set` will result
in an exception.

Arguments:
    key (str): The key in the store whose counter will be incremented.
    amount (int): The quantity by which the counter will be incremented.

Example::
    >>> import torch.distributed as dist
    >>> from datetime import timedelta
    >>> # Using TCPStore as an example, other store types can also be used
    >>> store = dist.TCPStore("127.0.0.1", 0, 1, True, timedelta(seconds=30))
    >>> store.add("first_key", 1)
    >>> store.add("first_key", 6)
    >>> # Should return 7
    >>> store.get("first_key")
)")
          .def(
              "delete_key",
              &::c10d::Store::deleteKey,
              py::call_guard<py::gil_scoped_release>(),
              R"(
Deletes the key-value pair associated with ``key`` from the store. Returns
`true` if the key was successfully deleted, and `false` if it was not.

.. warning::
    The ``delete_key`` API is only supported by the :class:`~torch.distributed.TCPStore` and :class:`~torch.distributed.HashStore`. Using this API
    with the :class:`~torch.distributed.FileStore` will result in an exception.

Arguments:
    key (str): The key to be deleted from the store

Returns:
    `True` if ``key`` was deleted, otherwise `False`.

Example::
    >>> import torch.distributed as dist
    >>> from datetime import timedelta
    >>> # Using TCPStore as an example, HashStore can also be used
    >>> store = dist.TCPStore("127.0.0.1", 0, 1, True, timedelta(seconds=30))
    >>> store.set("first_key")
    >>> # This should return true
    >>> store.delete_key("first_key")
    >>> # This should return false
    >>> store.delete_key("bad_key")
)")
          .def(
              "num_keys",
              &::c10d::Store::getNumKeys,
              py::call_guard<py::gil_scoped_release>(),
              R"(
Returns the number of keys set in the store. Note that this number will typically
be one greater than the number of keys added by :meth:`~torch.distributed.store.set`
and :meth:`~torch.distributed.store.add` since one key is used to coordinate all
the workers using the store.

.. warning::
    When used with the :class:`~torch.distributed.TCPStore`, ``num_keys`` returns the number of keys written to the underlying file. If the store is destructed and another store is created with the same file, the original keys will be retained.

Returns:
    The number of keys present in the store.

Example::
    >>> import torch.distributed as dist
    >>> from datetime import timedelta
    >>> # Using TCPStore as an example, other store types can also be used
    >>> store = dist.TCPStore("127.0.0.1", 0, 1, True, timedelta(seconds=30))
    >>> store.set("first_key", "first_value")
    >>> # This should return 2
    >>> store.num_keys()
)")
          .def(
              "set_timeout",
              &::c10d::Store::setTimeout,
              py::call_guard<py::gil_scoped_release>(),
              R"(
Sets the store's default timeout. This timeout is used during initialization and in
:meth:`~torch.distributed.store.wait` and :meth:`~torch.distributed.store.get`.

Arguments:
    timeout (timedelta): timeout to be set in the store.

Example::
    >>> import torch.distributed as dist
    >>> from datetime import timedelta
    >>> # Using TCPStore as an example, other store types can also be used
    >>> store = dist.TCPStore("127.0.0.1", 0, 1, True, timedelta(seconds=30))
    >>> store.set_timeout(timedelta(seconds=10))
    >>> # This will throw an exception after 10 seconds
    >>> store.wait(["bad_key"])
)")
          .def(
              "wait",
              [](::c10d::Store& store, const std::vector<std::string>& keys) {
                store.wait(keys);
              },
              py::call_guard<py::gil_scoped_release>(),
              R"(
Waits for each key in ``keys`` to be added to the store. If not all keys are
set before the ``timeout`` (set during store initialization), then ``wait``
will throw an exception.

Arguments:
    keys (list): List of keys on which to wait until they are set in the store.

Example::
    >>> import torch.distributed as dist
    >>> from datetime import timedelta
    >>> # Using TCPStore as an example, other store types can also be used
    >>> store = dist.TCPStore("127.0.0.1", 0, 1, True, timedelta(seconds=30))
    >>> # This will throw an exception after 30 seconds
    >>> store.wait(["bad_key"])
)")
          .def(
              "wait",
              [](::c10d::Store& store,
                 const std::vector<std::string>& keys,
                 const std::chrono::milliseconds& timeout) {
                store.wait(keys, timeout);
              },
              py::call_guard<py::gil_scoped_release>(),
              R"(
Waits for each key in ``keys`` to be added to the store, and throws an exception
if the keys have not been set by the supplied ``timeout``.

Arguments:
    keys (list): List of keys on which to wait until they are set in the store.
    timeout (timedelta): Time to wait for the keys to be added before throwing an exception.

Example::
    >>> import torch.distributed as dist
    >>> from datetime import timedelta
    >>> # Using TCPStore as an example, other store types can also be used
    >>> store = dist.TCPStore("127.0.0.1", 0, 1, True, timedelta(seconds=30))
    >>> # This will throw an exception after 10 seconds
    >>> store.wait(["bad_key"], timedelta(seconds=10))
)")
          .def_property_readonly(
              "timeout",
              &::c10d::Store::getTimeout,
              R"(Gets the timeout of the store.)");

  intrusive_ptr_class_<::c10d::FileStore>(
      module,
      "FileStore",
      store,
      R"(
A store implementation that uses a file to store the underlying key-value pairs.

Arguments:
    file_name (str): path of the file in which to store the key-value pairs
    world_size (int): The total number of processes using the store

Example::
    >>> import torch.distributed as dist
    >>> store1 = dist.FileStore("/tmp/filestore", 2)
    >>> store2 = dist.FileStore("/tmp/filestore", 2)
    >>> # Use any of the store methods from either the client or server after initialization
    >>> store1.set("first_key", "first_value")
    >>> store2.get("first_key")

      )")
      .def(py::init<const std::string&, int>());

#ifndef _WIN32
  intrusive_ptr_class_<::c10d::HashStore>(
      module,
      "HashStore",
      store,
      R"(
A thread-safe store implementation based on an underlying hashmap. This store can be used
within the same process (for example, by other threads), but cannot be used across processes.

Example::
    >>> import torch.distributed as dist
    >>> store = dist.HashStore()
    >>> # store can be used from other threads
    >>> # Use any of the store methods after initialization
    >>> store.set("first_key", "first_value")
      )")
      .def(py::init<>());
#endif

  intrusive_ptr_class_<::c10d::TCPStore>(
      module,
      "TCPStore",
      store,
      R"(
A TCP-based distributed key-value store implementation. The server store holds
the data, while the client stores can connect to the server store over TCP and
perform actions such as :meth:`~torch.distributed.store.set` to insert a key-value
pair, :meth:`~torch.distributed.store.get` to retrieve a key-value pair, etc. There
should always be one server store initialized because the client store(s) will wait for
the server to establish a connection.

Arguments:
    host_name (str): The hostname or IP Address the server store should run on.
    port (int): The port on which the server store should listen for incoming requests.
    world_size (int, optional): The total number of store users (number of clients + 1 for the server). Default is -1 (a negative value indicates an non-fixed number of store users).
    is_master (bool, optional): True when initializing the server store and False for client stores. Default is False.
    timeout (timedelta, optional): Timeout used by the store during initialization and for methods such as :meth:`~torch.distributed.store.get` and :meth:`~torch.distributed.store.wait`. Default is timedelta(seconds=300)
    wait_for_worker (bool, optional): Whether to wait for all the workers to connect with the server store. This is only applicable when world_size is a fixed value. Default is True.

Example::
    >>> import torch.distributed as dist
    >>> from datetime import timedelta
    >>> # Run on process 1 (server)
    >>> server_store = dist.TCPStore("127.0.0.1", 1234, 2, True, timedelta(seconds=30))
    >>> # Run on process 2 (client)
    >>> client_store = dist.TCPStore("127.0.0.1", 1234, 2, False)
    >>> # Use any of the store methods from either the client or server after initialization
    >>> server_store.set("first_key", "first_value")
    >>> client_store.get("first_key")
      )")
      .def(
          py::init<
              const std::string&,
              int,
              int,
              bool,
              std::chrono::milliseconds,
              bool>(),
          py::arg("host_name"),
          py::arg("port"),
          py::arg("world_size") = -1,
          // using noconvert() requires this argument to be True or False
          // prevents accidental implicit conversion to bool
          py::arg("is_master").noconvert() = false,
          py::arg("timeout") =
              std::chrono::milliseconds(::c10d::Store::kDefaultTimeout),
          py::arg("wait_for_workers") = true)
      .def_property_readonly(
          "host",
          &::c10d::TCPStore::getHost,
          R"(Gets the hostname on which the store listens for requests.)")

      .def_property_readonly(
          "port",
          &::c10d::TCPStore::getPort,
          R"(Gets the port number on which the store listens for requests.)");

  intrusive_ptr_class_<::c10d::PrefixStore>(
      module,
      "PrefixStore",
      store,
      R"(
A wrapper around any of the 3 key-value stores (:class:`~torch.distributed.TCPStore`,
:class:`~torch.distributed.FileStore`, and :class:`~torch.distributed.HashStore`)
that adds a prefix to each key inserted to the store.

Arguments:
    prefix (str): The prefix string that is prepended to each key before being inserted into the store.
    store (torch.distributed.store): A store object that forms the underlying key-value store.
      )")
      .def(py::init<const std::string&, c10::intrusive_ptr<::c10d::Store>>());

  auto processGroup =
      intrusive_ptr_class_<::c10d::ProcessGroup>(module, "ProcessGroup")
          .def("rank", &::c10d::ProcessGroup::getRank)
          .def("size", &::c10d::ProcessGroup::getSize)

          .def(
              "broadcast",
              &::c10d::ProcessGroup::broadcast,
              py::arg("tensors"),
              py::arg("opts") = ::c10d::BroadcastOptions(),
              py::call_guard<py::gil_scoped_release>())

          .def(
              "broadcast",
              [](::c10d::ProcessGroup& pg, at::Tensor& x, int rootRank) {
                ::c10d::BroadcastOptions opts;
                opts.rootRank = rootRank;
                std::vector<at::Tensor> xs = {x};
                return pg.broadcast(xs, opts);
              },
              py::arg("tensor"),
              py::arg("root"),
              py::call_guard<py::gil_scoped_release>())

          .def(
              "allreduce",
              &::c10d::ProcessGroup::allreduce,
              py::arg("tensors"),
              py::arg("opts") = ::c10d::AllreduceOptions(),
              py::call_guard<py::gil_scoped_release>())

          .def(
              "allreduce",
              [](::c10d::ProcessGroup& pg,
                 std::vector<at::Tensor>& xs,
                 ::c10d::ReduceOp op) {
                ::c10d::AllreduceOptions opts;
                opts.reduceOp = op;
                return pg.allreduce(xs, opts);
              },
              py::arg("tensors"),
              py::arg("op") = ::c10d::ReduceOp::SUM,
              py::call_guard<py::gil_scoped_release>())

          .def(
              "allreduce",
              [](::c10d::ProcessGroup& pg, at::Tensor& x, ::c10d::ReduceOp op) {
                ::c10d::AllreduceOptions opts;
                opts.reduceOp = op;
                std::vector<at::Tensor> xs = {x};
                return pg.allreduce(xs, opts);
              },
              py::arg("tensor"),
              py::arg("op") = ::c10d::ReduceOp::SUM,
              py::call_guard<py::gil_scoped_release>())

          .def(
              "allreduce_coalesced",
              [](::c10d::ProcessGroup& pg,
                 std::vector<at::Tensor>& xs,
                 ::c10d::AllreduceCoalescedOptions opts) {
                return pg.allreduce_coalesced(xs, opts);
              },
              py::arg("tensors"),
              py::arg("opts") = ::c10d::AllreduceCoalescedOptions(),
              py::call_guard<py::gil_scoped_release>())

          .def(
              "reduce",
              &::c10d::ProcessGroup::reduce,
              py::arg("tensors"),
              py::arg("opts") = ::c10d::ReduceOptions(),
              py::call_guard<py::gil_scoped_release>())

          .def(
              "reduce",
              [](::c10d::ProcessGroup& pg,
                 at::Tensor& x,
                 int rootRank,
                 ::c10d::ReduceOp op) {
                ::c10d::ReduceOptions opts;
                opts.reduceOp = op;
                opts.rootRank = rootRank;
                std::vector<at::Tensor> xs = {x};
                return pg.reduce(xs, opts);
              },
              py::arg("tensor"),
              py::arg("root"),
              py::arg("op") = ::c10d::ReduceOp::SUM,
              py::call_guard<py::gil_scoped_release>())

          .def(
              "allgather",
              &::c10d::ProcessGroup::allgather,
              py::arg("output_tensors"),
              py::arg("input_tensors"),
              py::arg("opts") = ::c10d::AllgatherOptions(),
              py::call_guard<py::gil_scoped_release>())

          .def(
              "allgather",
              [](::c10d::ProcessGroup& pg,
                 std::vector<at::Tensor>& output,
                 at::Tensor& input) {
                std::vector<std::vector<at::Tensor>> outputs = {output};
                std::vector<at::Tensor> inputs = {input};
                return pg.allgather(
                    outputs, inputs, ::c10d::AllgatherOptions());
              },
              py::arg("output_tensors"),
              py::arg("input_tensor"),
              py::call_guard<py::gil_scoped_release>())

          .def(
              "allgather_coalesced",
              &::c10d::ProcessGroup::allgather_coalesced,
              py::arg("output_lists"),
              py::arg("input_list"),
              py::arg("opts") = ::c10d::AllgatherOptions(),
              py::call_guard<py::gil_scoped_release>())

          .def(
              "gather",
              &::c10d::ProcessGroup::gather,
              py::arg("output_tensors"),
              py::arg("input_tensors"),
              py::arg("opts") = ::c10d::GatherOptions(),
              py::call_guard<py::gil_scoped_release>())

          .def(
              "gather",
              [](::c10d::ProcessGroup& pg,
                 std::vector<at::Tensor>& output,
                 at::Tensor& input,
                 int rootRank) {
                ::c10d::GatherOptions opts;
                opts.rootRank = rootRank;
                std::vector<std::vector<at::Tensor>> outputs = {output};
                std::vector<at::Tensor> inputs = {input};
                return pg.gather(outputs, inputs, opts);
              },
              py::arg("output_tensors"),
              py::arg("input_tensor"),
              py::arg("root"),
              py::call_guard<py::gil_scoped_release>())

          .def(
              "scatter",
              &::c10d::ProcessGroup::scatter,
              py::arg("output_tensors"),
              py::arg("input_tensors"),
              py::arg("opts") = ::c10d::ScatterOptions(),
              py::call_guard<py::gil_scoped_release>())

          .def(
              "scatter",
              [](::c10d::ProcessGroup& pg,
                 at::Tensor& output,
                 std::vector<at::Tensor>& input,
                 int rootRank) {
                ::c10d::ScatterOptions opts;
                opts.rootRank = rootRank;
                std::vector<std::vector<at::Tensor>> inputs = {input};
                std::vector<at::Tensor> outputs = {output};
                return pg.scatter(outputs, inputs, opts);
              },
              py::arg("output_tensor"),
              py::arg("input_tensors"),
              py::arg("root"),
              py::call_guard<py::gil_scoped_release>())

          .def(
              "reduce_scatter",
              &::c10d::ProcessGroup::reduce_scatter,
              py::arg("output_tensors"),
              py::arg("input_tensors"),
              py::arg("opts") = ::c10d::ReduceScatterOptions(),
              py::call_guard<py::gil_scoped_release>())

          .def(
              "reduce_scatter",
              [](::c10d::ProcessGroup& pg,
                 at::Tensor& output,
                 std::vector<at::Tensor>& input) {
                std::vector<at::Tensor> outputs = {output};
                std::vector<std::vector<at::Tensor>> inputs = {input};
                return pg.reduce_scatter(
                    outputs, inputs, ::c10d::ReduceScatterOptions());
              },
              py::arg("output_tensors"),
              py::arg("input_tensor"),
              py::call_guard<py::gil_scoped_release>())

          .def(
              "alltoall_base",
              &::c10d::ProcessGroup::alltoall_base,
              py::arg("output_tensor"),
              py::arg("input_tensor"),
              py::arg("output_split_sizes"),
              py::arg("input_split_sizes"),
              py::arg("opts") = ::c10d::AllToAllOptions(),
              py::call_guard<py::gil_scoped_release>())

          .def(
              "alltoall_base",
              [](::c10d::ProcessGroup& pg,
                 at::Tensor& output,
                 at::Tensor& input,
                 std::vector<int64_t> outputSplitSizes,
                 std::vector<int64_t> inputSplitSizes) {
                return pg.alltoall_base(
                    output,
                    input,
                    outputSplitSizes,
                    inputSplitSizes,
                    ::c10d::AllToAllOptions());
              },
              py::arg("output"),
              py::arg("input"),
              py::arg("output_split_sizes"),
              py::arg("input_split_sizes"),
              py::call_guard<py::gil_scoped_release>())

          .def(
              "alltoall",
              &::c10d::ProcessGroup::alltoall,
              py::arg("output_tensor"),
              py::arg("input_tensor"),
              py::arg("opts") = ::c10d::AllToAllOptions(),
              py::call_guard<py::gil_scoped_release>())

          .def(
              "alltoall",
              [](::c10d::ProcessGroup& pg,
                 std::vector<at::Tensor>& output,
                 std::vector<at::Tensor>& input) {
                return pg.alltoall(output, input, ::c10d::AllToAllOptions());
              },
              py::arg("output"),
              py::arg("input"),
              py::call_guard<py::gil_scoped_release>())

          .def(
              "send",
              &::c10d::ProcessGroup::send,
              py::call_guard<py::gil_scoped_release>())

          .def(
              "recv",
              &::c10d::ProcessGroup::recv,
              py::call_guard<py::gil_scoped_release>())

          .def(
              "recv_anysource",
              &::c10d::ProcessGroup::recvAnysource,
              py::call_guard<py::gil_scoped_release>())

          .def(
              "barrier",
              &::c10d::ProcessGroup::barrier,
              py::arg("opts") = ::c10d::BarrierOptions(),
              py::call_guard<py::gil_scoped_release>());

#ifndef _WIN32
  module.def(
      "_round_robin_process_groups",
      [](std::vector<c10::intrusive_ptr<::c10d::ProcessGroup>> processGroups)
          -> c10::intrusive_ptr<::c10d::ProcessGroup> {
        if (processGroups.size() == 0) {
          throw std::invalid_argument("Specify at least 1 process group");
        }
        const auto& first = processGroups.front();
        return c10::make_intrusive<::c10d::ProcessGroupRoundRobin>(
            first->getRank(), first->getSize(), std::move(processGroups));
      },
      py::arg("process_groups"),
      py::call_guard<py::gil_scoped_release>());
#endif

#ifdef USE_C10D_GLOO
  auto processGroupGloo = intrusive_ptr_class_<::c10d::ProcessGroupGloo>(
      module, "ProcessGroupGloo", processGroup);

  shared_ptr_class_<::gloo::transport::Device>(processGroupGloo, "Device");

  shared_ptr_class_<::c10d::ProcessGroupGloo::Options>(
      processGroupGloo, "Options")
      .def(py::init<>())
      .def_readwrite("devices", &::c10d::ProcessGroupGloo::Options::devices)
      .def_readwrite("timeout", &::c10d::ProcessGroupGloo::Options::timeout)
      .def_readwrite("threads", &::c10d::ProcessGroupGloo::Options::threads);

  processGroupGloo.def_static(
      "create_device",
      [](const std::string& hostname, const std::string& interface)
          -> std::shared_ptr<::gloo::transport::Device> {
        if (!hostname.empty()) {
          return ::c10d::ProcessGroupGloo::createDeviceForHostname(hostname);
        }
        if (!interface.empty()) {
          return ::c10d::ProcessGroupGloo::createDeviceForInterface(interface);
        }
        throw std::invalid_argument(
            "Specify either `hostname` or `interface` argument.");
      },
      py::arg("hostname") = "",
      py::arg("interface") = "");

  processGroupGloo
      .def(
          py::init<
              const c10::intrusive_ptr<::c10d::Store>&,
              int,
              int,
              ::c10d::ProcessGroupGloo::Options>(),
          py::call_guard<py::gil_scoped_release>())
      .def(
          py::init([](const c10::intrusive_ptr<::c10d::Store>& store,
                      int rank,
                      int size,
                      std::chrono::milliseconds timeout) {
            ::c10d::ProcessGroupGloo::Options options;

            // Use interfaces listed in "GLOO_SOCKET_IFNAME", if set.
            char* ifnameEnv = getenv(::c10d::GLOO_SOCKET_IFNAME_ENV);
            if (ifnameEnv) {
              for (const auto& iface : ::c10d::split(',', ifnameEnv)) {
                options.devices.push_back(
                    ::c10d::ProcessGroupGloo::createDeviceForInterface(iface));
              }
            } else {
              // If no hostname is specified, this function looks up
              // the machine's hostname and returns a device instance
              // associated with the address that the hostname resolves to.
              options.devices.push_back(
                  ::c10d::ProcessGroupGloo::createDefaultDevice());
            }

            options.timeout = timeout;
            options.threads = options.devices.size() * 2;
            return c10::make_intrusive<::c10d::ProcessGroupGloo>(
                store, rank, size, options);
          }),
          py::arg("store"),
          py::arg("rank"),
          py::arg("size"),
          py::arg("timeout") = std::chrono::milliseconds(10 * 1000), // NOLINT
          py::call_guard<py::gil_scoped_release>());
#endif

#ifdef USE_C10D_NCCL
  auto processGroupNCCL =
      intrusive_ptr_class_<::c10d::ProcessGroupNCCL>(
          module, "ProcessGroupNCCL", processGroup)
          .def(
              py::init<
                  const c10::intrusive_ptr<::c10d::Store>&,
                  int,
                  int,
                  c10::intrusive_ptr<::c10d::ProcessGroupNCCL::Options>>(),
              py::call_guard<py::gil_scoped_release>())
          .def(
              py::init([](const c10::intrusive_ptr<::c10d::Store>& store,
                          int rank,
                          int size,
                          const std::chrono::milliseconds& timeout) {
                auto options = ::c10d::ProcessGroupNCCL::Options::create();
                options->isHighPriorityStream = false;
                options->opTimeout = timeout;
                return c10::make_intrusive<::c10d::ProcessGroupNCCL>(
                    store, rank, size, options);
              }),
              py::arg("store"),
              py::arg("rank"),
              py::arg("size"),
              py::arg("timeout") = std::chrono::milliseconds(
                  ::c10d::ProcessGroupNCCL::kProcessGroupNCCLOpTimeoutMillis),
              py::call_guard<py::gil_scoped_release>());

  intrusive_ptr_class_<::c10d::ProcessGroupNCCL::Options>(
      processGroupNCCL, "Options")
      .def(py::init<>())
      .def_readwrite(
          "is_high_priority",
          &::c10d::ProcessGroupNCCL::Options::isHighPriorityStream)
      .def_readwrite(
          "op_timeout", &::c10d::ProcessGroupNCCL::Options::opTimeout);
  processGroupNCCL.def_static(
      "_group_start", []() { ::c10d::ProcessGroupNCCL::groupStart(); });
  processGroupNCCL.def_static(
      "_group_end", []() { ::c10d::ProcessGroupNCCL::groupEnd(); });
#endif

#ifdef USE_C10D_MPI
  auto processGroupMPI = intrusive_ptr_class_<::c10d::ProcessGroupMPI>(
      module, "ProcessGroupMPI", processGroup);

  // Define static create function instead of a constructor, because
  // this function may return null. This happens if this process is not
  // part of a sub group that is to be created.
  processGroupMPI.def_static(
      "create",
      [](std::vector<int> ranks) {
        return ::c10d::ProcessGroupMPI::createProcessGroupMPI(ranks);
      },
      py::call_guard<py::gil_scoped_release>());
#endif

  intrusive_ptr_class_<::c10d::ProcessGroup::Work>(module, "Work")
      .def("is_completed", &::c10d::ProcessGroup::Work::isCompleted)
      .def(
          "is_success",
          [](::c10d::ProcessGroup::Work& work) -> bool {
            TORCH_WARN_ONCE(fmt::format(
                kDeprecationWarning, "ProcessGroup::Work::is_success"));
            return work.isSuccess();
          })
      .def(
          "exception",
          [](::c10d::ProcessGroup::Work& work) -> std::exception_ptr {
            TORCH_WARN_ONCE(fmt::format(
                kDeprecationWarning, "ProcessGroup::Work::exception"));
            return work.exception();
          })
      .def(
          "source_rank",
          [](::c10d::ProcessGroup::Work& work) -> int {
            TORCH_WARN_ONCE(fmt::format(
                kDeprecationWarning, "ProcessGroup::Work::source_rank"));
            return work.sourceRank();
          })
      .def("_source_rank", &::c10d::ProcessGroup::Work::sourceRank)
      .def(
          "result",
          [](::c10d::ProcessGroup::Work& work) -> std::vector<at::Tensor> {
            return work.result();
          })
      .def(
          "synchronize",
          [](::c10d::ProcessGroup::Work& work) -> void {
            TORCH_WARN_ONCE(fmt::format(
                kDeprecationWarning, "ProcessGroup::Work::synchronize"));
            work.synchronize();
          })
      .def(
          "wait",
          &::c10d::ProcessGroup::Work::wait,
          py::arg("timeout") = kNoTimeout,
          py::call_guard<py::gil_scoped_release>())
      .def(
          "get_future",
          [](::c10d::ProcessGroup::Work& work)
              -> std::shared_ptr<jit::PythonFutureWrapper> {
            return std::make_shared<jit::PythonFutureWrapper>(work.getFuture());
          },
          R"(
            Returns:
                A ``torch._C.Future`` object which is associated with the completion of
                the ``ProcessGroup::Work``. As an example, a future object can be retrieved
                by ``fut = process_group.allreduce(tensors).get_future()``.

            Example::
                Below is an example of a simple allreduce DDP communication hook that uses
                ``get_future` API to retrieve a Future associated with the completion of
                ``allreduce`` work.

                >>> def allreduce(state: object, bucket: dist.GradBucket): -> torch._C.Future
                >>>     tensors = [t / process_group.world_size for t in bucket.get_tensors()]
                >>>     work = process_group.allreduce(tensors)
                >>>     return work.get_future()

                >>> ddp_model._egister_comm_hook(state = None, hook = allreduce)

            .. warning ::
                ``get_future`` API supports only NCCL backend.
                The ``torch._C.Future`` object returned by this API can be used in
                ``DistributedDataParallel.register_comm_hook``, and adds some CUDA-specific
                features on top of ``torch.futures.Future``.

                In the example above, ``allreduce`` work will be done on GPU using NCCL backend,
                ``fut.wait()`` will return after synchronizing the appropriate NCCL streams
                with PyTorch's current device streams to ensure we can have asynchronous CUDA
                execution and it does not wait for the entire operation to complete on GPU. Note that
                ``CUDAFuture``  does not support ``NCCL_BLOCKING_WAIT`` flag or NCCL's ``barrier()``.
                In addition, if a callback function was added by ``fut.then()``, it will wait until
                ``WorkNCCL``'s NCCL streams synchronize with ``ProcessGroupNCCL``'s dedicated callback
                stream and invoke the callback inline after running the callback on the callback stream.
                ``fut.then()`` will return another ``CUDAFuture`` that holds the return value of the
                callback and a ``CUDAEvent`` that recorded the callback stream.

                Note that ``fut.done()`` returns only whether the operation has been enqueued on the GPU.
           )");

py::class_<c10::DDPLoggingData>(module, "DDPLoggingData")
      .def(py::init<>())
      .def_readwrite("world_size", &c10::DDPLoggingData::world_size)
      .def_readwrite("rank", &c10::DDPLoggingData::rank)
      .def_readwrite("module_name", &c10::DDPLoggingData::module_name)
      .def_readwrite("device_ids", &c10::DDPLoggingData::device_ids)
      .def_readwrite("output_device", &c10::DDPLoggingData::output_device)
      .def_readwrite(
          "broadcast_buffers", &c10::DDPLoggingData::broadcast_buffers)
      .def_readwrite("bucket_cap_mb", &c10::DDPLoggingData::bucket_cap_mb)
      .def_readwrite(
          "find_unused_parameters",
          &c10::DDPLoggingData::find_unused_parameters)
      .def_readwrite(
          "gradient_as_bucket_view",
          &c10::DDPLoggingData::gradient_as_bucket_view)
      .def_readwrite("backend_name", &c10::DDPLoggingData::backend_name)
      .def_readwrite("iteration", &c10::DDPLoggingData::iteration)
      .def_readwrite("dtype", &c10::DDPLoggingData::dtype)
      .def_readwrite(
          "total_parameter_size_bytes",
          &c10::DDPLoggingData::total_parameter_size_bytes)
      .def_readwrite(
          "num_parameter_tensors", &c10::DDPLoggingData::num_parameter_tensors)
      .def_readwrite("bucket_sizes", &c10::DDPLoggingData::bucket_sizes)
      .def_readwrite("master_port", &c10::DDPLoggingData::master_port)
      .def_readwrite("master_addr", &c10::DDPLoggingData::master_addr)
      .def_readwrite(
          "cuda_visible_devices", &c10::DDPLoggingData::cuda_visible_devices)
      .def_readwrite(
          "gloo_socket_ifname", &c10::DDPLoggingData::gloo_socket_ifname)
      .def_readwrite(
          "gloo_device_transport", &c10::DDPLoggingData::gloo_device_transport)
      .def_readwrite(
          "nccl_socket_ifname", &c10::DDPLoggingData::nccl_socket_ifname)
      .def_readwrite(
          "nccl_blocking_wait", &c10::DDPLoggingData::nccl_blocking_wait)
      .def_readwrite("nccl_async_error_handling", &c10::DDPLoggingData::nccl_async_error_handling)
      .def_readwrite("nccl_debug", &c10::DDPLoggingData::nccl_debug)
      .def_readwrite("nccl_nthreads", &c10::DDPLoggingData::nccl_nthreads)
      .def_readwrite("nccl_ib_timeout", &c10::DDPLoggingData::nccl_ib_timeout)
<<<<<<< HEAD
      .def_readwrite("unused_parameter_size", &c10::DDPLoggingData::unused_parameter_size)
      .def_readwrite("has_rebuilt_buckets", &c10::DDPLoggingData::has_rebuilt_buckets)
      .def_readwrite("rebuilt_bucket_sizes", &c10::DDPLoggingData::rebuilt_bucket_sizes)
      .def_readwrite("avg_forward_compute_time", &c10::DDPLoggingData::avg_forward_compute_time)
      .def_readwrite("avg_backward_compute_time", &c10::DDPLoggingData::avg_backward_compute_time)
      .def_readwrite("avg_backward_comm_time", &c10::DDPLoggingData::avg_backward_comm_time)
      .def_readwrite("avg_backward_compute_comm_overlap_time", &c10::DDPLoggingData::avg_backward_compute_comm_overlap_time)
      .def_readwrite("forward_compute_time", &c10::DDPLoggingData::forward_compute_time)
      .def_readwrite("backward_compute_time", &c10::DDPLoggingData::backward_compute_time)
      .def_readwrite("backward_comm_time", &c10::DDPLoggingData::backward_comm_time)
      .def_readwrite("backward_compute_comm_overlap_time", &c10::DDPLoggingData::backward_compute_comm_overlap_time);
=======
      .def_readwrite(
          "unused_parameter_size", &c10::DDPLoggingData::unused_parameter_size)
      .def_readwrite(
          "has_rebuilt_buckets", &c10::DDPLoggingData::has_rebuilt_buckets)
      .def_readwrite(
          "rebuilt_bucket_sizes", &c10::DDPLoggingData::rebuilt_bucket_sizes)
      .def_readwrite(
          "avg_forward_compute_time",
          &c10::DDPLoggingData::avg_forward_compute_time)
      .def_readwrite(
          "avg_backward_compute_time",
          &c10::DDPLoggingData::avg_backward_compute_time)
      .def_readwrite(
          "avg_backward_comm_time",
          &c10::DDPLoggingData::avg_backward_comm_time)
      .def_readwrite(
          "avg_backward_compute_comm_overlap_time",
          &c10::DDPLoggingData::avg_backward_compute_comm_overlap_time)
      .def_readwrite("comm_hook", &c10::DDPLoggingData::comm_hook);
>>>>>>> d3cde6c2

  module.def(
      "_compute_bucket_assignment_by_size",
      &::c10d::compute_bucket_assignment_by_size,
      py::arg("tensors"),
      py::arg("bucket_size"),
      py::arg("expect_sparse_gradient") = std::vector<bool>(),
      py::arg("tensor_indices") = std::vector<int64_t>(),
      py::call_guard<py::gil_scoped_release>());

  module.def(
      "_verify_replicas_within_process",
      &::c10d::verify_replicas_within_process,
      py::arg("replicas"),
      py::arg("expect_sparse_gradient"),
      py::call_guard<py::gil_scoped_release>());

  module.def(
      "_verify_model_across_ranks",
      &::c10d::verify_replica0_across_processes,
      py::arg("process_group"),
      py::arg("replicas"),
      py::call_guard<py::gil_scoped_release>());

  module.def(
      "_broadcast_coalesced",
      // Define a lambda such that the pybind11 prototype can take a std::vector
      // for the tensor list argument, but still pass it to the underlying
      // function as a c10::ArrayRef.
      [](c10::intrusive_ptr<::c10d::ProcessGroup> process_group,
         std::vector<at::Tensor> tensors, // NOLINT
         size_t buffer_size,
         int rank) {
        broadcast_coalesced(
            std::move(process_group), tensors, buffer_size, rank);
      },
      py::arg("process_group"),
      py::arg("tensors"),
      py::arg("buffer_size"),
      // The source of truth rank to broadcast the tensors from.
      py::arg("src") = 0,
      py::call_guard<py::gil_scoped_release>());

  module.def(
      "_test_python_store",
      // Define a function that takes a c10d store and runs a few tests.
      // This is used by the PythonStore tests, which we cannot test from the
      // Python side of the world. Calling Python functions on a Python object
      // completely bypasses pybind11. We need to test that the overloaded
      // functions call into Python and behave like we expect.
      [](c10::intrusive_ptr<::c10d::Store> store) {
        auto add = [&store](const std::string& key, int64_t value) {
          store->add(key, value);
        };

        auto set = [&store](const std::string& key, const std::string& value) {
          std::vector<uint8_t> value_(value.begin(), value.end());
          store->set(key, value_);
        };

        auto get = [&store](const std::string& key) {
          auto value = store->get(key);
          return std::string(value.begin(), value.end());
        };

        add("key", 1);
        add("key", 2);
        add("key", 3);
        set("key0", "value0");
        add("key3", 1);
        set("key1", "value1");
        add("key3", 2);
        set("key2", "value2");
        add("key3", 3);
        add("key3", 4);
        add("key3", 3);
        add("key3", 2);
        if (get("key") != "6") {
          throw std::runtime_error("assertion failed");
        }
        if (get("key0") != "value0") {
          throw std::runtime_error("assertion failed");
        }
        if (get("key1") != "value1") {
          throw std::runtime_error("assertion failed");
        }
        if (get("key2") != "value2") {
          throw std::runtime_error("assertion failed");
        }
        if (get("key3") != "15") {
          throw std::runtime_error("assertion failed");
        }
      },
      py::call_guard<py::gil_scoped_release>());

  module.attr("_DEFAULT_FIRST_BUCKET_BYTES") = ::c10d::kDefaultFirstBucketBytes;
  module.attr("_DEFAULT_NO_TIMEOUT") = py::cast(kNoTimeout);

  Py_RETURN_TRUE;
}

#undef PROCESS_GROUP_DEPRECATION_WARNING

// NOTE: Below are TorchBind bindings for c10d, these bindings will
// live together with those pybind11 bindings above until we resolve
// all the TorchBind issues and merge these two together. we shouldn't
// document this until we finish the migration.

static const auto StoreTorchBind =
    torch::class_<::c10d::Store>("dist_c10d", "Store");

static const auto FileStoreTorchBind =
    torch::class_<::c10d::FileStore>("dist_c10d", "FileStore")
        .def(torch::init([](const std::string& path, int64_t num_workers) {
          return c10::make_intrusive<::c10d::FileStore>(path, num_workers);
        }));

static const auto TCPStoreTorchBind =
    torch::class_<::c10d::TCPStore>("dist_c10d", "TCPStore")
        .def(torch::init([](const std::string& host_name,
                            int64_t port,
                            int64_t world_size,
                            bool is_master,
                            int64_t timeout) {
          auto timeout_miliseconds = std::chrono::milliseconds(timeout);
          return c10::make_intrusive<::c10d::TCPStore>(
              host_name, port, world_size, is_master, timeout_miliseconds);
        }));

// TODO: This should really take Store as constructor argument instead of
// TCPStore, but the fact that TorchScript does not support polymorphism
// forced us to cast in C++ instead of automatic casting
static const auto PrefixStoreTorchBind =
    torch::class_<::c10d::PrefixStore>("dist_c10d", "PrefixStore")
        .def(torch::init([](const std::string& prefix,
                            const c10::intrusive_ptr<::c10d::Store>& store) {
          return c10::make_intrusive<::c10d::PrefixStore>(prefix, store);
        }));

// Torchbind the ProcessGroup to make it available in TorchScript
static const auto ProcessGroupWorkTorchBind =
    torch::class_<::c10d::ProcessGroup::Work>("dist_c10d", "Work")
        .def(torch::init<>())
        .def(
            "wait",
            [](const c10::intrusive_ptr<::c10d::ProcessGroup::Work>& work)
                -> bool {
              // TODO: make std::chrono::millisecond works with TorchBind to
              // provide the full API in python
              return work->wait();
            })
        .def("result", &::c10d::ProcessGroup::Work::result);

// TODO: Support argument names in Python API.
static const auto ProcessGroupTorchBind =
    torch::class_<::c10d::ProcessGroup>("dist_c10d", "ProcessGroup")
        .def_pickle(
            [](const c10::intrusive_ptr<::c10d::ProcessGroup>& self) {
              auto name =
                  ::c10d::DistributedC10d::get()->getNameOfProcessGroup(self);
              return std::vector<std::string>{name};
            },
            [](std::vector<std::string> state) {
              TORCH_CHECK(
                  state.size() == 1,
                  "Expecting exactly 1 state when restoring ProcessGroup, got: ",
                  state.size());
              const auto& process_group_name = state.front();
              auto process_group =
                  ::c10d::DistributedC10d::get()->getProcessGroupByName(
                      process_group_name);
              TORCH_CHECK(
                  process_group.defined(),
                  "Needed process group not found, ",
                  "please create a process group with name: ",
                  process_group_name);
              return process_group;
            })
        .def(
            "rank",
            [](const c10::intrusive_ptr<::c10d::ProcessGroup>& self) {
              return static_cast<int64_t>(self->getRank());
            })
        .def(
            "size",
            [](const c10::intrusive_ptr<::c10d::ProcessGroup>& self) {
              return static_cast<int64_t>(self->getSize());
            })
        // TODO: make BroadcastOptions compatible with TorchBind to provide
        // the full API in python.
        /*
        // TODO: Enable this method when TorchBind supports overloading.
        .def(
            "broadcast",
            [](const c10::intrusive_ptr<::c10d::ProcessGroup>& self,
               std::vector<at::Tensor> data) { return self->broadcast(data); })
        */
        .def(
            "broadcast",
            [](const c10::intrusive_ptr<::c10d::ProcessGroup>& self,
               at::Tensor tensor,
               int64_t rootRank) {
              ::c10d::BroadcastOptions opts;
              opts.rootRank = rootRank;
              std::vector<at::Tensor> tensors = {std::move(tensor)};
              return self->broadcast(tensors, opts);
            })
        // TODO: make AllreduceOptions compatible with TorchBind to provide
        // the full API in python.
        .def(
            "allreduce",
            [](const c10::intrusive_ptr<::c10d::ProcessGroup>& self,
               std::vector<at::Tensor> tensors) {
              return self->allreduce(tensors);
            })
        /*
        // TODO: Enable these methods when TorchBind supports overloading.
        // TODO: Enable these methods when ReduceOp can be torchbinded.
        .def(
            "allreduce",
            [](c10::intrusive_ptr<::c10d::ProcessGroup>& self,
                std::vector<at::Tensor>& tensors,
                c10::intrusive_ptr<::c10d::ReduceOp> op) {
                    ::c10d::AllreduceOptions opts;
                    opts.reduceOp = *op;
                    return self->allreduce(tensors, opts);
                }
        )
        .def(
            "allreduce",
            [](const c10::intrusive_ptr<::c10d::ProcessGroup>& self,
               at::Tensor& tensor,
               c10::intrusive_ptr<::c10d::ReduceOp> op) {
                    ::c10d::AllreduceOptions opts;
                    opts.reduceOp = *op;
                    std::vector<at::Tensor> tensors = {tensor};
                    return self->allreduce(tensors, opts);
               }
         )
        */
        // TODO: make AllreduceCoalescedOptions compatible with TorchBind to
        // provide the full API in python.
        .def(
            "allreduce_coalesced",
            [](const c10::intrusive_ptr<::c10d::ProcessGroup>& self,
               std::vector<at::Tensor> tensors) {
              ::c10d::AllreduceCoalescedOptions opts;
              return self->allreduce_coalesced(tensors, opts);
            })
        .def(
            "reduce",
            [](const c10::intrusive_ptr<::c10d::ProcessGroup>& self,
               std::vector<at::Tensor> tensors) {
              ::c10d::ReduceOptions opts;
              return self->reduce(tensors, opts);
            })
        /*
        // TODO: Enable this when c10d::ReduceOp is TorchBind compatible.
        .def(
            "reduce",
            [](const c10::intrusive_ptr<::c10d::ProcessGroup>& self,
            at::Tensor& tensor,
            int rootRank,
            c10::intrusive_ptr<::c10d::ReduceOp> op) {
            ::c10d::ReduceOptions opts;
            opts.reduceOp = *op;
            opts.rootRank = rootRank;
            std::vector<at::Tensor> tensors = {tensor};
            return self->reduce(tensors, opts);
            })
        */
        .def(
            "allgather",
            [](const c10::intrusive_ptr<::c10d::ProcessGroup>& self,
               std::vector<std::vector<at::Tensor>> outputTensors,
               std::vector<at::Tensor> inputTensors) {
              ::c10d::AllgatherOptions opts;
              return self->allgather(outputTensors, inputTensors, opts);
            })
        /*
        // TODO: Enable these methods when TorchBind supports overloading.
        .def(
            "allgather",
            [](const c10::intrusive_ptr<::c10d::ProcessGroup>& self,
               std::vector<at::Tensor> output,
               at::Tensor input) {
              std::vector<std::vector<at::Tensor>> outputs = {
                  std::move(output)};
              std::vector<at::Tensor> inputs = {std::move(input)};
              ::c10d::AllgatherOptions opts;
              return self->allgather(outputs, inputs, opts);
            })
        */
        .def(
            "allgather_coalesced",
            [](const c10::intrusive_ptr<::c10d::ProcessGroup>& self,
               std::vector<std::vector<at::Tensor>> output_lists,
               std::vector<at::Tensor> input_list) {
              ::c10d::AllgatherOptions opts;
              return self->allgather_coalesced(output_lists, input_list, opts);
            })
        /*
        // TODO: Enable this method when TorchBind supports overloading.
        .def(
            "gather",
            [](const c10::intrusive_ptr<::c10d::ProcessGroup>& self,
               std::vector<std::vector<at::Tensor>> output_tensors,
               std::vector<at::Tensor> input_tensors) {
              ::c10d::GatherOptions opts;
              return self->gather(output_tensors, input_tensors, opts);
            })
        */
        .def(
            "gather",
            [](const c10::intrusive_ptr<::c10d::ProcessGroup>& self,
               std::vector<at::Tensor> output,
               at::Tensor input,
               int64_t rootRank) {
              ::c10d::GatherOptions opts;
              opts.rootRank = rootRank;
              std::vector<std::vector<at::Tensor>> outputs = {
                  std::move(output)};
              std::vector<at::Tensor> inputs = {std::move(input)};
              return self->gather(outputs, inputs, opts);
            })
        /*
        // TODO: Enable this method when TorchBind supports overloading.
        .def(
            "scatter",
            [](const c10::intrusive_ptr<::c10d::ProcessGroup>& self,
               std::vector<at::Tensor> outputTensors,
               std::vector<std::vector<at::Tensor>> inputTensors) {
              ::c10d::ScatterOptions opts;
              self->scatter(outputTensors, inputTensors, opts);
            })
        */
        .def(
            "scatter",
            [](const c10::intrusive_ptr<::c10d::ProcessGroup>& self,
               at::Tensor output,
               std::vector<at::Tensor> input,
               int64_t rootRank) {
              ::c10d::ScatterOptions opts;
              opts.rootRank = rootRank;
              std::vector<std::vector<at::Tensor>> inputs = {std::move(input)};
              std::vector<at::Tensor> outputs = {std::move(output)};
              return self->scatter(outputs, inputs, opts);
            })
        /*
        // TODO: Enable this method when TorchBind supports overloading.
        // TODO: Enable this method when TorchBind supports
        ReduceScatterOptions. .def( "reduce_scatter",
            [](const c10::intrusive_ptr<::c10d::ProcessGroup>& self,
               std::vector<at::Tensor> outputTensors,
               std::vector<std::vector<at::Tensor>> inputTensors) {
              ::c10d::ReduceScatterOptions opts;
              return self->reduce_scatter(outputTensors, inputTensors, opts);
            })
        */
        .def(
            "reduce_scatter",
            [](const c10::intrusive_ptr<::c10d::ProcessGroup>& self,
               at::Tensor output,
               std::vector<at::Tensor> input) {
              std::vector<at::Tensor> outputs = {std::move(output)};
              std::vector<std::vector<at::Tensor>> inputs = {std::move(input)};
              ::c10d::ReduceScatterOptions opts;
              return self->reduce_scatter(outputs, inputs, opts);
            })
        .def(
            "alltoall_base",
            [](const c10::intrusive_ptr<::c10d::ProcessGroup>& self,
               at::Tensor outputTensor,
               at::Tensor inputTensor,
               std::vector<int64_t> outputSplitSizes,
               std::vector<int64_t> inputSplitSizes) {
              ::c10d::AllToAllOptions opts;
              return self->alltoall_base(
                  outputTensor,
                  inputTensor,
                  outputSplitSizes,
                  inputSplitSizes,
                  opts);
            })
        .def(
            "alltoall",
            [](const c10::intrusive_ptr<::c10d::ProcessGroup>& self,
               std::vector<at::Tensor> outputTensors,
               std::vector<at::Tensor> inputTensors) {
              ::c10d::AllToAllOptions opts;
              return self->alltoall(outputTensors, inputTensors, opts);
            })
        .def(
            "send",
            [](const c10::intrusive_ptr<::c10d::ProcessGroup>& self,
               std::vector<at::Tensor> tensors,
               int64_t dstRank,
               int64_t tag) {
              return self->send(
                  tensors, static_cast<int>(dstRank), static_cast<int>(tag));
            })
        .def(
            "recv",
            [](const c10::intrusive_ptr<::c10d::ProcessGroup>& self,
               std::vector<at::Tensor> tensors,
               int64_t srcRank,
               int64_t tag) {
              return self->recv(
                  tensors, static_cast<int>(srcRank), static_cast<int>(tag));
            })
        .def(
            "recv_anysource",
            [](const c10::intrusive_ptr<::c10d::ProcessGroup>& self,
               std::vector<at::Tensor> tensors,
               int64_t tag) {
              return self->recvAnysource(tensors, static_cast<int>(tag));
            })
        .def(
            "barrier",
            [](const c10::intrusive_ptr<::c10d::ProcessGroup>& self) {
              ::c10d::BarrierOptions opts;
              return self->barrier(opts);
            });

#ifdef USE_C10D_NCCL
// XXX: Ideally the Options of ProcessGroupNCCL should be
// bound using `def_readwrite` like in pybind11, but we
// didn't do that because: 1. no milisecond support yet
// 2. no def_readwrite or property support yet.
// TODO: make this binding the same as pybind11
static const auto ProcessGroupNCCLOptionsTorchBind =
    torch::class_<::c10d::ProcessGroupNCCL::Options>(
        "dist_c10d",
        "ProcessGroupNCCLOptions")
        .def(torch::init([](int64_t timeout, bool isHighPriorityStream) {
          auto opTimeout = std::chrono::milliseconds(timeout);
          return ::c10d::ProcessGroupNCCL::Options::create(
              opTimeout, isHighPriorityStream);
        }));

static const auto ProcessGroupNCCLTorchBind =
    torch::class_<::c10d::ProcessGroupNCCL>("dist_c10d", "ProcessGroupNCCL")
        .def_pickle(
            [](const c10::intrusive_ptr<::c10d::ProcessGroupNCCL>& self) {
              auto base_process_group =
                  static_intrusive_pointer_cast<::c10d::ProcessGroup>(self);
              auto name =
                  ::c10d::DistributedC10d::get()->getNameOfProcessGroup(self);
              return std::vector<std::string>{name};
            },
            [](std::vector<std::string> state) {
              TORCH_CHECK(
                  state.size() == 1,
                  "Expecting exactly 1 state when restoring ProcessGroupNCCL, got: ",
                  state.size());
              const auto& process_group_name = state.front();
              auto base_process_group =
                  ::c10d::DistributedC10d::get()->getProcessGroupByName(
                      process_group_name);
              TORCH_CHECK(
                  base_process_group.defined(),
                  "Needed process group not found, ",
                  "please create a process group with name: ",
                  process_group_name);
              c10::intrusive_ptr<::c10d::ProcessGroupNCCL> process_group_nccl =
                  dynamic_intrusive_pointer_cast<::c10d::ProcessGroupNCCL>(
                      base_process_group);
              TORCH_CHECK(
                  process_group_nccl.defined(),
                  "Process group ",
                  process_group_name,
                  " isn't configured for NCCL backend");
              return process_group_nccl;
            })
        .def(torch::init(
            [](const c10::intrusive_ptr<::c10d::Store>& store,
               int64_t rank,
               int64_t size,
               c10::intrusive_ptr<::c10d::ProcessGroupNCCL::Options> options,
               const std::string& name) {
              auto pg = c10::make_intrusive<::c10d::ProcessGroupNCCL>(
                  store, rank, size, options);
              ::c10d::DistributedC10d::get()->registerProcessGroupName(
                  pg, name);
              return pg;
            }))
        .def(
            "alltoall_base",
            [](const c10::intrusive_ptr<::c10d::ProcessGroupNCCL>& self,
               at::Tensor output,
               at::Tensor input,
               std::vector<int64_t> outputSplitSizes,
               std::vector<int64_t> inputSplitSizes) {
              return self->alltoall_base(
                  output,
                  input,
                  outputSplitSizes,
                  inputSplitSizes,
                  ::c10d::AllToAllOptions());
            })
        .def(
            "size",
            [](const c10::intrusive_ptr<::c10d::ProcessGroupNCCL>& self) {
              return (int64_t)self->getSize();
            })
        .def(
            "rank",
            [](const c10::intrusive_ptr<::c10d::ProcessGroupNCCL>& self) {
              return (int64_t)self->getRank();
            });
#endif

static const auto DistributedC10dFrontendTorchBind =
    torch::class_<::c10d::DistributedC10d>("dist_c10d", "frontend")
        .def(torch::init([]() { return ::c10d::DistributedC10d::get(); }))
        .def(
            "new_process_group_helper",
            &::c10d::DistributedC10d::newProcessGroupHelper)
        .def(
            "get_process_group_by_name",
            &::c10d::DistributedC10d::getProcessGroupByName)
        .def(
            "get_name_of_process_group",
            &::c10d::DistributedC10d::getNameOfProcessGroup);
} // namespace

// c10d methods on torch._C
static PyMethodDef methods[] = { // NOLINT
    {"_c10d_init", c10d_init, METH_NOARGS, nullptr},
    {nullptr, nullptr, 0, nullptr}};

PyMethodDef* python_functions() {
  return methods;
}

} // namespace c10d
} // namespace distributed
} // namespace torch<|MERGE_RESOLUTION|>--- conflicted
+++ resolved
@@ -323,13 +323,8 @@
           "set_runtime_stats_and_log",
           &::c10d::Logger::set_runtime_stats_and_log,
           py::call_guard<py::gil_scoped_release>())
-<<<<<<< HEAD
         .def(
           "_get_ddp_logging_data",
-=======
-      .def(
-          "get_ddp_logging_data",
->>>>>>> d3cde6c2
           &::c10d::Logger::get_ddp_logging_data,
           py::call_guard<py::gil_scoped_release>())
         .def(
@@ -1325,23 +1320,12 @@
           "nccl_socket_ifname", &c10::DDPLoggingData::nccl_socket_ifname)
       .def_readwrite(
           "nccl_blocking_wait", &c10::DDPLoggingData::nccl_blocking_wait)
-      .def_readwrite("nccl_async_error_handling", &c10::DDPLoggingData::nccl_async_error_handling)
+      .def_readwrite(
+          "nccl_async_error_handling",
+          &c10::DDPLoggingData::nccl_async_error_handling)
       .def_readwrite("nccl_debug", &c10::DDPLoggingData::nccl_debug)
       .def_readwrite("nccl_nthreads", &c10::DDPLoggingData::nccl_nthreads)
       .def_readwrite("nccl_ib_timeout", &c10::DDPLoggingData::nccl_ib_timeout)
-<<<<<<< HEAD
-      .def_readwrite("unused_parameter_size", &c10::DDPLoggingData::unused_parameter_size)
-      .def_readwrite("has_rebuilt_buckets", &c10::DDPLoggingData::has_rebuilt_buckets)
-      .def_readwrite("rebuilt_bucket_sizes", &c10::DDPLoggingData::rebuilt_bucket_sizes)
-      .def_readwrite("avg_forward_compute_time", &c10::DDPLoggingData::avg_forward_compute_time)
-      .def_readwrite("avg_backward_compute_time", &c10::DDPLoggingData::avg_backward_compute_time)
-      .def_readwrite("avg_backward_comm_time", &c10::DDPLoggingData::avg_backward_comm_time)
-      .def_readwrite("avg_backward_compute_comm_overlap_time", &c10::DDPLoggingData::avg_backward_compute_comm_overlap_time)
-      .def_readwrite("forward_compute_time", &c10::DDPLoggingData::forward_compute_time)
-      .def_readwrite("backward_compute_time", &c10::DDPLoggingData::backward_compute_time)
-      .def_readwrite("backward_comm_time", &c10::DDPLoggingData::backward_comm_time)
-      .def_readwrite("backward_compute_comm_overlap_time", &c10::DDPLoggingData::backward_compute_comm_overlap_time);
-=======
       .def_readwrite(
           "unused_parameter_size", &c10::DDPLoggingData::unused_parameter_size)
       .def_readwrite(
@@ -1360,8 +1344,21 @@
       .def_readwrite(
           "avg_backward_compute_comm_overlap_time",
           &c10::DDPLoggingData::avg_backward_compute_comm_overlap_time)
-      .def_readwrite("comm_hook", &c10::DDPLoggingData::comm_hook);
->>>>>>> d3cde6c2
+      .def_readwrite(
+          "comm_hook",
+          &c10::DDPLoggingData::comm_hook)
+      .def_readwrite(
+          "forward_compute_time",
+          &c10::DDPLoggingData::forward_compute_time)
+      .def_readwrite(
+          "backward_compute_time",
+          &c10::DDPLoggingData::backward_compute_time)
+      .def_readwrite(
+          "backward_comm_time",
+          &c10::DDPLoggingData::backward_comm_time)
+      .def_readwrite(
+          "backward_compute_comm_overlap_time",
+          &c10::DDPLoggingData::backward_compute_comm_overlap_time);
 
   module.def(
       "_compute_bucket_assignment_by_size",
