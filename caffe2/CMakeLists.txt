--- conflicted
+++ resolved
@@ -361,22 +361,9 @@
       target_link_libraries(process_group_agent PRIVATE torch c10d fmt::fmt-header-only)
       add_dependencies(process_group_agent torch c10d)
 
-<<<<<<< HEAD
-      add_library(tensorpipe_agent
-        "${TORCH_SRC_DIR}/csrc/distributed/rpc/agent_utils.cpp"
-        "${TORCH_SRC_DIR}/csrc/distributed/rpc/agent_utils.h"
-        "${TORCH_SRC_DIR}/csrc/distributed/rpc/macros.h"
-        "${TORCH_SRC_DIR}/csrc/distributed/rpc/tensorpipe_agent.cpp"
-        "${TORCH_SRC_DIR}/csrc/distributed/rpc/tensorpipe_agent.h"
-        "${TORCH_SRC_DIR}/csrc/distributed/rpc/tensorpipe_utils.cpp"
-        "${TORCH_SRC_DIR}/csrc/distributed/rpc/tensorpipe_utils.h"
-        )
-      target_link_libraries(tensorpipe_agent PRIVATE torch c10d tensorpipe fmt::fmt-header-only)
-      add_dependencies(tensorpipe_agent torch c10d)
-=======
->>>>>>> c20c2c4c
       if(USE_TENSORPIPE)
         add_library(tensorpipe_agent
+          "${TORCH_SRC_DIR}/csrc/distributed/rpc/agent_utils.cpp"
           "${TORCH_SRC_DIR}/csrc/distributed/rpc/agent_utils.h"
           "${TORCH_SRC_DIR}/csrc/distributed/rpc/macros.h"
           "${TORCH_SRC_DIR}/csrc/distributed/rpc/tensorpipe_agent.cpp"
