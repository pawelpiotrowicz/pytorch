--- conflicted
+++ resolved
@@ -12,15 +12,9 @@
 endif()
 
 # Debug messages - if you want to get a list of source files and examine
-<<<<<<< HEAD
-# target information enable the following by `set(ADD_DEBUG_INFO TRUE)`.
-set(ADD_DEBUG_INFO FALSE)
-if(ADD_DEBUG_INFO)
-=======
 # target information, enable the following by -DPRINT_CMAKE_DEBUG_INFO=ON.
 set(PRINT_CMAKE_DEBUG_INFO FALSE CACHE BOOL "print cmake debug information")
 if(PRINT_CMAKE_DEBUG_INFO)
->>>>>>> 578f0a04
   include(../cmake/DebugHelper.cmake)
 endif()
 
@@ -199,11 +193,7 @@
   endforeach()
 endif()
 
-<<<<<<< HEAD
-if(ADD_DEBUG_INFO)
-=======
 if(PRINT_CMAKE_DEBUG_INFO)
->>>>>>> 578f0a04
   message(STATUS "CPU sources: ")
   foreach(tmp ${Caffe2_CPU_SRCS})
     message(STATUS "  " ${tmp})
@@ -521,7 +511,7 @@
   endif()
   list(APPEND TORCH_SRCS ${LIBTORCH_CMAKE_SRCS})
 
-  if(ADD_DEBUG_INFO)
+  if(PRINT_CMAKE_DEBUG_INFO)
     message(STATUS "Interpreter sources: ")
     foreach(tmp ${LIBTORCH_CMAKE_SRCS})
       message(STATUS "  " ${tmp})
@@ -1470,11 +1460,6 @@
 
 add_executable(lite_interpreter_demo ${TORCH_ROOT}/test/cpp/demos/main.cpp)
 target_link_libraries(lite_interpreter_demo torch_library)
-if(ADD_DEBUG_INFO)
-  print_target_properties(torch)
-  print_target_properties(lite_interpreter_demo)
-  print_target_properties(torch_cpu)
-endif()
 
 # ---[ Test binaries.
 if(BUILD_TEST)
