--- conflicted
+++ resolved
@@ -380,17 +380,7 @@
             p = mp.Process(target=self._create_client, args=(i, addr, port, world_size, messages))
             processes.append(p)
             p.start()
-<<<<<<< HEAD
-        server_store = dist.TCPStore(addr, port, world_size, True, timedelta(seconds=30))
-        server_store.set("key", "value")
-        for (i, p) in enumerate(processes):
-            # This is the exit code processes exit with if they encountered an exception.
-            self.assertNotEqual(p.exitcode, MultiProcessTestCase.TEST_ERROR_EXIT_CODE,
-                                "Process {} terminated with exit code {}. Check logs for exception stacktrace."
-                                .format(i, p.exitcode))
-=======
         for p in processes:
->>>>>>> 86a63bfa
             p.join()
         error_message = ""
         while not messages.empty():
@@ -410,20 +400,6 @@
     def test_multi_worker_with_nonfixed_world_size(self):
         self._multi_worker_helper(-1)
 
-<<<<<<< HEAD
-        processes = []
-        for _ in range(random.randint(3, 5)):
-            p = mp.Process(target=self._create_client, args=(addr, port, -1))
-            processes.append(p)
-            p.start()
-        for (i, p) in enumerate(processes):
-            # This is the exit code processes exit with if they encountered an exception.
-            self.assertNotEqual(p.exitcode, MultiProcessTestCase.TEST_ERROR_EXIT_CODE,
-                                "Process {} terminated with exit code {}. Check logs for exception stacktrace."
-                                .format(i, p.exitcode))
-            p.join()
-=======
->>>>>>> 86a63bfa
 
 class PrefixTCPStoreTest(TestCase, StoreTestBase):
     def setUp(self):
@@ -2342,6 +2318,7 @@
                 global_batch_size,
                 gradient_as_bucket_view,
             )
+            ddp_logging_data = model_DDP.get_ddp_logging_data()
             self.assertEqual(ddp_logging_data.is_multi_device_module, False)
 
         def step_model(model, input, target):
