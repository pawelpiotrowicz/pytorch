--- conflicted
+++ resolved
@@ -1,8 +1,24 @@
 #include <c10/util/C++17.h>
-<<<<<<< HEAD
 #include <gtest/gtest.h>
 
 namespace {
+
+namespace test_min {
+using c10::guts::min;
+static_assert(min(3, 5) == 3, "");
+static_assert(min(5, 3) == 3, "");
+static_assert(min(3, 3) == 3, "");
+static_assert(min(3.0, 3.1) == 3.0, "");
+}
+
+namespace test_max {
+using c10::guts::max;
+static_assert(max(3, 5) == 5, "");
+static_assert(max(5, 3) == 5, "");
+static_assert(max(3, 3) == 3, "");
+static_assert(max(3.0, 3.1) == 3.1, "");
+}
+
 namespace test_if_constexpr {
 
 using c10::guts::if_constexpr;
@@ -121,19 +137,4 @@
 }
 
 }
-}
-=======
-
-using c10::guts::max;
-using c10::guts::min;
-
-static_assert(min(3, 5) == 3, "");
-static_assert(min(5, 3) == 3, "");
-static_assert(min(3, 3) == 3, "");
-static_assert(min(3.0, 3.1) == 3.0, "");
-
-static_assert(max(3, 5) == 5, "");
-static_assert(max(5, 3) == 5, "");
-static_assert(max(3, 3) == 3, "");
-static_assert(max(3.0, 3.1) == 3.1, "");
->>>>>>> 9f8233a8
+}